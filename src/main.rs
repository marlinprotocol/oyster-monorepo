mod aws;
pub mod market;
mod server;
#[cfg(test)]
mod test;

use anyhow::Context;
use anyhow::Result;
use clap::Parser;
use ethers::prelude::*;
use ethers::providers::{Provider, Ws};
use std::fs;

#[derive(Parser)]
#[clap(author, version, about, long_about = None)]
/// Control plane for Oyster
struct Cli {
    /// AWS profile
    #[clap(long, value_parser)]
    profile: String,

    /// AWS keypair name
    #[clap(long, value_parser)]
    key_name: String,

    /// AWS regions
    #[clap(
        long,
        value_parser,
        default_value = "us-east-1,us-east-2,us-west-1,us-west-2,ca-central-1,sa-east-1,eu-north-1,eu-west-3,eu-west-2,eu-west-1,eu-central-1,eu-central-2,eu-south-1,eu-south-2,me-south-1,me-central-1,af-south-1,ap-south-1,ap-south-2,ap-northeast-1,ap-northeast-2,ap-northeast-3,ap-southeast-1,ap-southeast-2,ap-southeast-3,ap-southeast-4,ap-east-1"
    )]
    regions: String,

    /// RPC url
    #[clap(long, value_parser)]
    rpc: String,

    /// Rates location
    #[clap(long, value_parser)]
    rates: String,

    /// Bandwidth Rates location
    #[clap(long, value_parser)]
    bandwidth: String,

    /// Contract address
    #[clap(long, value_parser)]
    contract: String,

    /// Provider address
    #[clap(long, value_parser)]
    provider: String,

    /// Blacklist location
    #[clap(long, value_parser, default_value = "")]
    blacklist: String,

    /// Whitelist location
    #[clap(long, value_parser, default_value = "")]
    whitelist: String,

    /// Address Blacklist location
    #[clap(long, value_parser, default_value = "")]
    address_blacklist: String,

    /// Address Whitelist location
    #[clap(long, value_parser, default_value = "")]
    address_whitelist: String,
}

async fn parse_file(filepath: String) -> Result<Vec<String>> {
    if filepath.is_empty() {
        return Ok(Vec::new());
    }

    let contents = fs::read_to_string(filepath).context("Error reading file")?;
    let lines: Vec<String> = contents.lines().map(|s| s.to_string()).collect();

    Ok(lines)
}

async fn parse_compute_rates_file(filepath: String) -> Result<Vec<market::RegionalRates>> {
    if filepath.is_empty() {
        return Ok(Vec::new());
    }

    let contents = fs::read_to_string(filepath).context("Error reading file")?;
    let rates: Vec<market::RegionalRates> =
        serde_json::from_str(&contents).context("failed to parse rates file")?;

    Ok(rates)
}

async fn parse_bandwidth_rates_file(filepath: String) -> Result<Vec<market::GBRateCard>> {
    if filepath.is_empty() {
        return Ok(Vec::new());
    }

    let contents = fs::read_to_string(filepath).context("Error reading file")?;
    let rates: Vec<market::GBRateCard> =
        serde_json::from_str(&contents).context("failed to parse rates file")?;

    Ok(rates)
}

async fn get_chain_id_from_rpc_url(url: String) -> Result<String> {
    let provider = Provider::<Ws>::connect(url)
        .await
        .context("Failed to connect to rpc to fetch chain_id")?;
    let hex_chain_id: String = provider
        .request("eth_chainId", ())
        .await
        .context("Failed to fetch chain_id")?;
    let chain_id =
        u64::from_str_radix(&hex_chain_id[2..], 16).context("Failed to convert chain_id to u64")?;

    Ok(chain_id.to_string())
}

#[tokio::main]
pub async fn main() -> Result<()> {
    let cli = Cli::parse();

    let regions: Vec<String> = cli.regions.split(',').map(|r| (r.into())).collect();
    println!("Supported regions: {regions:?}");

    let aws = aws::Aws::new(cli.profile, cli.key_name, cli.whitelist, cli.blacklist).await;

    aws.generate_key_pair()
        .await
        .context("Failed to generate key pair")?;

    for region in regions.clone() {
        aws.key_setup(region)
            .await
            .context("Failed to setup key pair in {region}")?;
    }

<<<<<<< HEAD
    tokio::spawn(server::serve(
        aws.clone(),
        regions.clone(),
        cli.rates.clone(),
        cli.bandwidth.clone(),
    ));

    let ethers = market::EthersProvider {
        contract: cli
            .contract
            .clone()
            .parse::<Address>()
            .context("failed to parse contract address")?,
        provider: cli
            .provider
            .parse::<Address>()
            .context("failed to parse provider address")?,
    };

=======
>>>>>>> 2643c36f
    let compute_rates = parse_compute_rates_file(cli.rates)
        .await
        .context("failed to parse computes rates file")?;
    let bandwidth_rates = parse_bandwidth_rates_file(cli.bandwidth)
        .await
        .context("failed to parse bandwidth rates file")?;

    let address_whitelist_vec: Vec<String> = parse_file(cli.address_whitelist)
        .await
        .context("Failed to parse address whitelist")?;
    let address_blacklist_vec: Vec<String> = parse_file(cli.address_blacklist)
        .await
        .context("Failed to parse address blacklist")?;

    // leak memory to get static references
    // will be cleaned up once program exits
    // alternative to OnceCell equivalents
    let compute_rates: &'static [market::RegionalRates] =
        Box::leak(compute_rates.into_boxed_slice());
    let bandwidth_rates: &'static [market::GBRateCard] =
        Box::leak(bandwidth_rates.into_boxed_slice());
    let address_whitelist: &'static [String] = Box::leak(address_whitelist_vec.into_boxed_slice());
    let address_blacklist: &'static [String] = Box::leak(address_blacklist_vec.into_boxed_slice());

    tokio::spawn(server::serve(aws.clone(), regions.clone(), compute_rates));

    let ethers = market::EthersProvider {
        contract: cli
            .contract
            .clone()
            .parse::<Address>()
            .context("failed to parse contract address")?,
        provider: cli
            .provider
            .parse::<Address>()
            .context("failed to parse provider address")?,
    };

    market::run(
        aws,
        ethers,
        cli.rpc.clone(),
        regions,
        compute_rates,
        bandwidth_rates,
        address_whitelist,
        address_blacklist,
        cli.contract,
        get_chain_id_from_rpc_url(cli.rpc)
            .await
            .context("Failed to fetch chain_id")?,
    )
    .await;

    Ok(())
}<|MERGE_RESOLUTION|>--- conflicted
+++ resolved
@@ -136,28 +136,6 @@
             .context("Failed to setup key pair in {region}")?;
     }
 
-<<<<<<< HEAD
-    tokio::spawn(server::serve(
-        aws.clone(),
-        regions.clone(),
-        cli.rates.clone(),
-        cli.bandwidth.clone(),
-    ));
-
-    let ethers = market::EthersProvider {
-        contract: cli
-            .contract
-            .clone()
-            .parse::<Address>()
-            .context("failed to parse contract address")?,
-        provider: cli
-            .provider
-            .parse::<Address>()
-            .context("failed to parse provider address")?,
-    };
-
-=======
->>>>>>> 2643c36f
     let compute_rates = parse_compute_rates_file(cli.rates)
         .await
         .context("failed to parse computes rates file")?;
@@ -182,7 +160,12 @@
     let address_whitelist: &'static [String] = Box::leak(address_whitelist_vec.into_boxed_slice());
     let address_blacklist: &'static [String] = Box::leak(address_blacklist_vec.into_boxed_slice());
 
-    tokio::spawn(server::serve(aws.clone(), regions.clone(), compute_rates));
+    tokio::spawn(server::serve(
+        aws.clone(),
+        regions.clone(),
+        compute_rates,
+        bandwidth_rates,
+    ));
 
     let ethers = market::EthersProvider {
         contract: cli
