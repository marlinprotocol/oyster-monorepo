--- conflicted
+++ resolved
@@ -18,11 +18,8 @@
 
 const { BigNumber } = require("ethers/utils");
 const appConfig = require("../../app-config");
-<<<<<<< HEAD
-=======
 const truffleAssert = require("truffle-assertions");
 const { AddressZero } = require("ethers/constants");
->>>>>>> 9dc3bc02
 
 contract("Stake contract - testing storage upgrade", async function(accounts) {
 
