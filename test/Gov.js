--- conflicted
+++ resolved
@@ -165,57 +165,6 @@
   });
 
   it("check current votes", function () {
-<<<<<<< HEAD
-
-    // delegates 2k mPond
-    return mPondInstance
-      .delegate(accounts[4], new web3Utils.BN("2000000000000000000000"), {
-        from: accounts[4],
-      })
-      .then(function () {
-        return mPondInstance
-          .getCurrentVotes(accounts[4])
-          .then(function (votes) {
-            // console.log({votes});
-            // assert latter
-
-            // this transactions is only to increase the few block
-            return addBlocks(2, accounts);
-          })
-          .then(async function () {
-            let block = await web3.eth.getBlock("latest");
-            return mPondInstance.getPriorVotes(accounts[4], block.number - 1);
-          })
-          .then(function (priorVotes) {
-            // console.log(priorVotes);
-            return;
-          })
-          .then(async function () {
-
-            // delegate 7k mponds from bridge
-            await mPondInstance
-            .delegate(accounts[11], new web3Utils.BN("7000000000000000000000"), {
-              from: accounts[11] });
-
-            // check votes
-            const votesAcc11 = 
-            await mPondInstance.getCurrentVotes(accounts[11]);
-            console.log("votes for acc11: ", votesAcc11.toString());
-            
-            // helper function
-            function encodeParameters(types, values) {
-              const abi = new ethers.utils.AbiCoder();
-              return abi.encode(types, values);
-            }
-
-            // tx to execute via governance
-            const targets = [mPondAddress];
-            const values = ["0"];
-            const signatures = ["approve(address,uint256)"];
-            const calldatas = [encodeParameters(['address', 'uint256'],
-            [accounts[1], 1])];
-            const description = "approve 1 mpond for acc 1";
-=======
     return MPondInstance.delegate(
       accounts[4],
       new web3Utils.BN("400000000000000000000"),
@@ -227,7 +176,6 @@
         .then(function (votes) {
           // console.log({votes});
           // assert latter
->>>>>>> f1b3509a
 
           // this transactions is only to increase the few block
           return addBlocks(2, accounts);
