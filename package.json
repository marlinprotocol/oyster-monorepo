--- conflicted
+++ resolved
@@ -33,12 +33,8 @@
     "ethereumjs-wallet": "^0.6.3",
     "ethers": "^4.0.47",
     "rlp": "^2.2.6",
-<<<<<<< HEAD
-    "solidity-bytes-utils": "^0.1.1",
-=======
     "solidity-bytes-utils": "0.0.8",
     "truffle": "^5.1.60",
->>>>>>> a7df3266
     "truffle-hdwallet-provider": "^1.0.17",
     "truffle-privatekey-provider": "^1.5.0",
     "web3": "^1.2.7",
@@ -46,10 +42,7 @@
   },
   "devDependencies": {
     "@openzeppelin/test-helpers": "^0.5.10",
-<<<<<<< HEAD
-=======
     "chai-bn": "^0.2.1",
->>>>>>> a7df3266
     "prettier": "^2.0.5",
     "prettier-plugin-solidity": "^1.0.0-alpha.52",
     "solhint": "^3.0.0",
