--- conflicted
+++ resolved
@@ -17,10 +17,6 @@
 path = "src/cgroups_retriever.rs"
 
 [dependencies]
-<<<<<<< HEAD
-=======
-actix-web = "4.9.0"
->>>>>>> 5775fd13
 anyhow = "1.0.75"
 axum = "0.6.20"
 bytes = "1.9.0"
@@ -29,7 +25,7 @@
 data-encoding = "2.5.0"
 ethers = { version = "2.0.14", features = ["ws", "rustls"] }
 hex = "0.4.3"
-http-on-vsock-server = {path = "../http-on-vsock-server"}
+http-on-vsock-server = { git = "https://github.com/marlinprotocol/oyster-monorepo.git", branch = "vikrant/serverless-vsock-http" }
 hyper = { version = "0.14.28", features = ["full"] }
 k256 = { version = "0.13.2", features = ["ecdsa", "ecdsa-core"] }
 openssl = { version = "0.10", features = ["vendored"] }
