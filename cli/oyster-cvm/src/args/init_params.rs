--- conflicted
+++ resolved
@@ -4,17 +4,12 @@
     path::{Component, PathBuf},
 };
 
-<<<<<<< HEAD
 use alloy::primitives::Address;
 use alloy::{
     hex::FromHex,
     signers::k256::sha2::{Digest, Sha256},
 };
-use anyhow::{bail, Context, Result};
-=======
-use alloy::signers::k256::sha2::{Digest, Sha256};
 use anyhow::{anyhow, bail, Context, Result};
->>>>>>> 32cf5355
 use base64::{prelude::BASE64_STANDARD, Engine};
 use clap::Args;
 use lazy_static::lazy_static;
