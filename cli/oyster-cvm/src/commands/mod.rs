pub mod build;
pub mod deploy;
pub mod doctor;
<<<<<<< HEAD
pub mod log;
=======
pub mod update;
>>>>>>> b8b0e34c
pub mod upload;
pub mod verify;<|MERGE_RESOLUTION|>--- conflicted
+++ resolved
@@ -1,10 +1,7 @@
 pub mod build;
 pub mod deploy;
 pub mod doctor;
-<<<<<<< HEAD
 pub mod log;
-=======
 pub mod update;
->>>>>>> b8b0e34c
 pub mod upload;
 pub mod verify;