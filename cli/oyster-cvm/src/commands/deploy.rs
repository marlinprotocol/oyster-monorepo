use crate::{
    args::{init_params::InitParamsArgs, wallet::WalletArgs},
    commands::log::{LogArgs, stream_logs},
<<<<<<< HEAD
    configs::global::OYSTER_MARKET_ADDRESS,
=======
    configs,
    deployment::{Deployment, adapter::JobTransactionKind, get_deployment_adapter},
>>>>>>> 1c3bef55
    types::Platform,
    utils::{
        bandwidth::{calculate_bandwidth_cost, get_bandwidth_rate_for_region},
        format_usdc,
    },
};

<<<<<<< HEAD
use alloy::{
    network::Ethereum,
    primitives::{Address, B256 as H256, U256, keccak256},
    providers::{Provider, WalletProvider},
    sol,
    transports::http::Http,
};
=======
use alloy::primitives::U256;
>>>>>>> 1c3bef55
use anyhow::{Context, Result, anyhow};
use clap::Args;
use reqwest::Client;
use serde::{Deserialize, Serialize};
use std::{str::FromStr, time::Duration as StdDuration};
use sui_sdk_types::Address;
use tokio::net::TcpStream;
use tracing::info;

use super::simulate::{LOCAL_DEV_IMAGE, SimulateArgs, simulate};

// Retry Configuration
const IP_CHECK_RETRIES: u32 = 20;
const IP_CHECK_INTERVAL: u64 = 15;
const ATTESTATION_RETRIES: u32 = 20;
const ATTESTATION_INTERVAL: u64 = 15;
const TCP_CHECK_RETRIES: u32 = 20;
const TCP_CHECK_INTERVAL: u64 = 15;

/// Deploy an Oyster CVM instance
#[derive(Args, Debug)]
pub struct DeployArgs {
    /// Deployment (e.g. arb, sui, bsc)
    #[arg(long, default_value = "arb")]
    deployment: Deployment,

    /// Preset for parameters (e.g. blue)
    #[arg(long, default_value = "blue")]
    preset: String,

    /// Platform architecture (e.g. amd64, arm64)
    #[arg(long, default_value = "arm64")]
    arch: Platform,

    #[command(flatten)]
    wallet: WalletArgs,

    /// RPC URL (optional)
    #[arg(long)]
    rpc: Option<String>,

    /// Auth token (optional for sui rpc)
    #[arg(long)]
    auth_token: Option<String>,

    /// USDC coin ID for Sui chain based enclave payment (optional, will be picked automatically from user's account if not provided)
    #[arg(long)]
    usdc_coin: Option<String>,

    /// Gas coin ID for Sui chain transactions (optional, will be chosen automatically from user's account via simulation results)
    #[arg(long)]
    gas_coin: Option<String>,

    /// Operator address
    #[arg(long)]
    operator: Option<String>,

    /// URL of the enclave image
    #[arg(long)]
    image_url: Option<String>,

    /// Region for deployment
    #[arg(long, default_value = "ap-south-1")]
    region: String,

    /// Instance type (e.g. "r6g.large")
    #[arg(long)]
    instance_type: Option<String>,

    /// Sample value (in MB): 1024. Please ensure that the provided values are within the available system resources, keeping in mind that some resources are reserved for the host machine’s operation.
    #[arg(long)]
    enclave_memory: Option<u32>,

    /// Sample value : 4. Please ensure that the provided values are within the available system resources, keeping in mind that some resources are reserved for the host machine’s operation.
    #[arg(long)]
    enclave_cpu: Option<u32>,

    /// Optional bandwidth in KBps (default: 10)
    #[arg(long, default_value = "10")]
    bandwidth: u32,

    /// Duration in minutes
    #[arg(long, required_unless_present = "simulate")]
    duration_in_minutes: Option<u32>,

    /// Job name
    #[arg(long, default_value = "")]
    job_name: String,

    /// Enable debug mode
    #[arg(long)]
    debug: bool,

    /// Disable automatic log streaming in debug mode
    #[arg(long, requires = "debug")]
    no_stream: bool,

    /// Init params
    #[command(flatten)]
    init_params: InitParamsArgs,

    /// Simulate the enclave locally
    #[arg(long, conflicts_with = "image_url")]
    simulate: bool,

    /// Application ports to expose out of the local oyster simulation
    #[arg(long, requires = "simulate")]
    simulate_expose_ports: Vec<String>,
}

#[derive(Serialize, Deserialize)]
struct Operator {
    allowed_regions: Vec<String>,
    min_rates: Vec<RateCard>,
}

#[derive(Serialize, Deserialize)]
struct RateCard {
    region: String,
    rate_cards: Vec<InstanceRate>,
}

#[derive(Serialize, Deserialize, Clone)]
struct InstanceRate {
    instance: String,
    min_rate: String,
    cpu: u32,
    memory: u32,
    arch: String,
}

pub async fn deploy(args: DeployArgs) -> Result<()> {
    // Start simulation if dry_run flag is opted
    if args.simulate {
        if args.preset == "blue" {
            return start_simulation(args).await;
        } else {
            return Err(anyhow!(
                "Dry run is only supported for blue images based deployments!"
            ));
        }
    }

    tracing::info!("Starting deployment...");

    let operator = parse_operator(&args.deployment, args.operator);

    let mut deployment_adapter = get_deployment_adapter(
        args.deployment,
        args.rpc,
        args.auth_token,
        args.usdc_coin
            .map(|coin| Address::from_str(&coin))
            .transpose()?,
        args.gas_coin
            .map(|coin| Address::from_str(&coin))
            .transpose()?,
    );

    let provider = deployment_adapter
        .create_provider_with_wallet(&args.wallet.load_required()?)
        .await?;

    // Get CP URL using the configured provider
    let cp_url = deployment_adapter
        .get_operator_cp(&operator, &provider)
        .await
        .context("Failed to get CP URL")?
        .trim_end_matches('/')
        .to_owned();
    info!("CP URL for operator: {}", cp_url);

    // Fetch operator specs from CP URL
    let spec_url = format!("{}/spec", cp_url);
    let operator_spec = fetch_operator_spec(&spec_url)
        .await
        .context("Failed to fetch operator spec")?;

    // Validate region is supported
    if !operator_spec
        .allowed_regions
        .iter()
        .any(|r| r == &args.region)
    {
        return Err(anyhow!(
            "Region '{}' not supported by operator",
            args.region
        ));
    }

    let instance_type =
        args.instance_type
            .map(Result::Ok)
            .unwrap_or(match args.preset.as_str() {
                "blue" => match args.arch {
                    Platform::AMD64 => Ok("c6a.xlarge".into()),
                    Platform::ARM64 => Ok("c6g.large".into()),
                },
                _ => Err(anyhow!("Instance type is required")),
            })?;

    // Fetch operator min rates with early validation
    let selected_instance =
        find_minimum_rate_instance(&operator_spec, &args.region, &instance_type)
            .context("Configuration not supported by operator")?;

    let extra_decimals = deployment_adapter.fetch_extra_decimals(&provider).await?;

    // Calculate costs
    // SAFETY: will be some value if simulation is not opted
    let duration_seconds = (args.duration_in_minutes.unwrap() as u64) * 60;
    let (total_cost, total_rate) = calculate_total_cost(
        &selected_instance,
        duration_seconds,
        args.bandwidth,
        &args.region,
        &cp_url,
        extra_decimals,
    )
    .await?;

    info!(
        "Total cost: {:.6} USDC",
        format_usdc(total_cost, extra_decimals)
    );
    info!(
        "Total rate: {:.6} USDC/hour",
        (total_rate.to::<u128>() * 3600) as f64 / 1e18
    );

    let image_url = args
        .image_url
        .map(Result::Ok)
        .unwrap_or(match args.preset.as_str() {
            "blue" => match args.arch {
                Platform::AMD64 => Ok(
                    "https://artifacts.marlin.org/oyster/eifs/base-blue_v3.0.0_linux_amd64.eif"
                        .into(),
                ),
                Platform::ARM64 => Ok(
                    "https://artifacts.marlin.org/oyster/eifs/base-blue_v3.0.0_linux_arm64.eif"
                        .into(),
                ),
            },
            _ => Err(anyhow!("Image URL is required")),
        })?;

    // Override memory and cpu if provided
    let selected_instance = InstanceRate {
        memory: args.enclave_memory.unwrap_or(selected_instance.memory),
        cpu: args.enclave_cpu.unwrap_or(selected_instance.cpu),
        ..selected_instance
    };

    // Create metadata
    let metadata = create_metadata(
        &selected_instance.instance,
        &args.region,
        selected_instance.memory,
        selected_instance.cpu,
        &image_url,
        &args.job_name,
        args.debug,
        &args
            .init_params
            .load(args.preset, args.arch, args.debug)
            .context("Failed to load init params")?
            .unwrap_or("".into()),
    );

    // Approve USDC
    let funds = deployment_adapter
        .prepare_funds(total_cost, &provider)
        .await?;

    let job_create_transaction = deployment_adapter
        .create_job_transaction(
            JobTransactionKind::Create {
                metadata,
                operator,
                rate: total_rate,
                balance: total_cost,
            },
            Some(funds),
            &provider,
        )
        .await?;

    // Create job
    let job_id = deployment_adapter
        .send_transaction(true, job_create_transaction, &provider)
        .await?
        .ok_or(anyhow!("Failed to get the Job ID"))?;
    info!("Job created with ID: {:?}", job_id);

    info!("Waiting for 3 minutes for enclave to start...");
    tokio::time::sleep(StdDuration::from_secs(180)).await;

    let ip_address = wait_for_ip_address(&cp_url, job_id, &args.region).await?;
    info!("IP address obtained: {}", ip_address);

    if !check_reachability(&ip_address).await {
        return Err(anyhow!("Reachability check failed after maximum retries"));
    }

    info!("Enclave is ready! IP address: {}", ip_address);

    if args.debug && !args.no_stream {
        info!("Debug mode enabled - starting log streaming...");
        stream_logs(LogArgs {
            ip: ip_address,
            start_from: Some("0".into()),
            with_log_id: true,
            quiet: false,
        })
        .await?;
    }

    Ok(())
}

async fn start_simulation(args: DeployArgs) -> Result<()> {
    let simulate_args = SimulateArgs {
        docker_compose: args.init_params.docker_compose,
        docker_images: Vec::new(),
        init_params: args.init_params.init_params.unwrap_or_default(),
        expose_ports: args.simulate_expose_ports,
        dev_image: LOCAL_DEV_IMAGE.to_string(),
        container_memory: None,
        job_name: if args.job_name.is_empty() {
            "oyster_local_dev_container".to_string()
        } else {
            args.job_name
        },
        cleanup_cache: true,
        no_local_images: true,
    };

    simulate(simulate_args).await
}

fn parse_operator(deployment: &Deployment, operator: Option<String>) -> String {
    match deployment {
        Deployment::Arbitrum => {
            operator.unwrap_or(configs::arb::DEFAULT_OPERATOR_ADDRESS.to_string())
        }
        Deployment::BSC => operator.unwrap_or(configs::bsc::DEFAULT_OPERATOR_ADDRESS.to_string()),
        Deployment::Sui => operator.unwrap_or(configs::sui::DEFAULT_OPERATOR_ADDRESS.to_string()),
    }
}

async fn fetch_operator_spec(url: &str) -> Result<Operator> {
    let client = Client::new();
    let response = client.get(url).send().await?;
    let operator: Operator = response.json().await?;
    Ok(operator)
}

fn find_minimum_rate_instance(
    operator: &Operator,
    region: &str,
    instance: &str,
) -> Result<InstanceRate> {
    operator
        .min_rates
        .iter()
        .find(|rate_card| rate_card.region == region)
        .ok_or_else(|| anyhow!("No rate card found for region: {}", region))?
        .rate_cards
        .iter()
        .filter(|rate| rate.instance == instance)
        .min_by(|a, b| {
            let a_rate =
                U256::from_str_radix(a.min_rate.trim_start_matches("0x"), 16).unwrap_or(U256::MAX);
            let b_rate =
                U256::from_str_radix(b.min_rate.trim_start_matches("0x"), 16).unwrap_or(U256::MAX);
            a_rate.cmp(&b_rate)
        })
        .cloned()
        .ok_or_else(|| {
            anyhow!(
                "No matching instance rate found for region: {}, instance: {}",
                region,
                instance
            )
        })
}

async fn calculate_total_cost(
    instance_rate: &InstanceRate,
    duration: u64,
    bandwidth: u32,
    region: &str,
    cp_url: &str,
    extra_decimals: i64,
) -> Result<(U256, U256)> {
    let instance_secondly_rate_usdc =
        U256::from_str_radix(instance_rate.min_rate.trim_start_matches("0x"), 16)?;

    let instance_cost_scaled = U256::from(duration)
        .checked_mul(instance_secondly_rate_usdc)
        .context("Failed to multiply duration and instance rate")?;

    let bandwidth_rate_region = get_bandwidth_rate_for_region(region, cp_url).await?;
    let bandwidth_cost_scaled = U256::from(
        calculate_bandwidth_cost(
            &bandwidth.to_string(),
            "KBps",
            bandwidth_rate_region,
            duration,
        )
        .context("Failed to calculate bandwidth cost")?,
    );

    let bandwidth_rate_scaled = bandwidth_cost_scaled
        .checked_div(U256::from(duration))
        .context("Failed to divide bandwidth cost by duration")?;
    let total_cost_scaled = (instance_cost_scaled
        .checked_add(bandwidth_cost_scaled)
        .context("Failed to add instance and bandwidth costs")?
        .checked_div(U256::from(10).pow(U256::from(extra_decimals))))
    .context("Failed to divide total cost by 1e12")?;
    let total_rate_scaled = instance_secondly_rate_usdc
        .checked_add(bandwidth_rate_scaled)
        .context("Failed to add instance and bandwidth rates")?;

    Ok((total_cost_scaled, total_rate_scaled))
}

fn create_metadata(
    instance: &str,
    region: &str,
    memory: u32,
    vcpu: u32,
    url: &str,
    name: &str,
    debug: bool,
    init_params: &str,
) -> String {
    serde_json::json!({
        "instance": instance,
        "region": region,
        "memory": memory,
        "vcpu": vcpu,
        "url": url,
        "name": name,
        "family": "tuna",
        "debug": debug,
        "init_params": init_params,
    })
    .to_string()
}

async fn wait_for_ip_address(url: &str, job_id: String, region: &str) -> Result<String> {
    let client = reqwest::Client::new();
    let mut last_response = String::new();

    // Construct the IP endpoint URL with query parameters
    let ip_url = format!("{}/ip?id={}&region={}", url, job_id, region);

    for attempt in 1..=IP_CHECK_RETRIES {
        info!(
            "Checking for IP address (attempt {}/{})",
            attempt, IP_CHECK_RETRIES
        );

        let resp = client.get(&ip_url).send().await;
        let Ok(response) = resp else {
            tracing::error!("Failed to connect to IP endpoint: {}", resp.unwrap_err());
            tokio::time::sleep(StdDuration::from_secs(IP_CHECK_INTERVAL)).await;
            continue;
        };

        // Get the status code
        let status = response.status();

        // Get text response first to log in case of error
        let text = response.text().await;
        let Ok(text_body) = text else {
            tracing::error!("Failed to read response body: {}", text.unwrap_err());
            tokio::time::sleep(StdDuration::from_secs(IP_CHECK_INTERVAL)).await;
            continue;
        };

        // Parse the JSON
        let json_result = serde_json::from_str::<serde_json::Value>(&text_body);
        let Ok(json) = json_result else {
            let err = json_result.unwrap_err();
            tracing::error!(
                "Failed to parse IP endpoint response (status: {}): {}. Raw response: {}",
                status,
                err,
                text_body
            );
            tokio::time::sleep(StdDuration::from_secs(IP_CHECK_INTERVAL)).await;
            continue;
        };

        last_response = json.to_string();

        info!("Response from IP endpoint: {}", last_response);

        // Check for IP in response
        if let Some(ip) = json.get("ip").and_then(|ip| ip.as_str())
            && !ip.is_empty()
        {
            return Ok(ip.to_string());
        }

        info!("IP not found yet, waiting {} seconds...", IP_CHECK_INTERVAL);
        tokio::time::sleep(StdDuration::from_secs(IP_CHECK_INTERVAL)).await;
    }

    Err(anyhow!(
        "IP address not found after {} attempts. Last response: {}",
        IP_CHECK_RETRIES,
        last_response
    ))
}

async fn ping_ip(ip: &str) -> bool {
    let address = format!("{}:1300", ip);
    for attempt in 1..=TCP_CHECK_RETRIES {
        info!(
            "Attempting TCP connection to {} (attempt {}/{})",
            address, attempt, TCP_CHECK_RETRIES
        );
        match tokio::time::timeout(StdDuration::from_secs(2), TcpStream::connect(&address)).await {
            Ok(Ok(_)) => {
                return true;
            }
            Ok(Err(e)) => info!("TCP connection failed: {}", e),
            Err(_) => info!("TCP connection timed out"),
        }
        tokio::time::sleep(StdDuration::from_secs(TCP_CHECK_INTERVAL)).await;
    }
    info!("All TCP connection attempts failed");
    false
}

async fn check_reachability(ip: &str) -> bool {
    // First check basic connectivity
    if !ping_ip(ip).await {
        tracing::error!("Failed to establish TCP connection to the instance");
        return false;
    }

    let client = reqwest::Client::new();
    let attestation_url = format!("http://{}:1300/attestation/raw", ip);

    for attempt in 1..=ATTESTATION_RETRIES {
        info!(
            "Checking reachability (attempt {}/{})",
            attempt, ATTESTATION_RETRIES
        );

        match client.get(&attestation_url).send().await {
            Ok(response) => {
                if response.status().is_success() {
                    match response.bytes().await {
                        Ok(bytes) if !bytes.is_empty() => {
                            info!("Reachability check successful");
                            return true;
                        }
                        Ok(_) => info!("Empty attestation response"),
                        Err(e) => info!("Error reading attestation response: {}", e),
                    }
                }
            }
            Err(e) => info!("Failed to connect to attestation endpoint: {}", e),
        }

        info!(
            "Waiting {} seconds before next reachability check...",
            ATTESTATION_INTERVAL
        );
        tokio::time::sleep(StdDuration::from_secs(ATTESTATION_INTERVAL)).await;
    }

    false
}<|MERGE_RESOLUTION|>--- conflicted
+++ resolved
@@ -1,12 +1,8 @@
 use crate::{
     args::{init_params::InitParamsArgs, wallet::WalletArgs},
     commands::log::{LogArgs, stream_logs},
-<<<<<<< HEAD
-    configs::global::OYSTER_MARKET_ADDRESS,
-=======
     configs,
     deployment::{Deployment, adapter::JobTransactionKind, get_deployment_adapter},
->>>>>>> 1c3bef55
     types::Platform,
     utils::{
         bandwidth::{calculate_bandwidth_cost, get_bandwidth_rate_for_region},
@@ -14,17 +10,7 @@
     },
 };
 
-<<<<<<< HEAD
-use alloy::{
-    network::Ethereum,
-    primitives::{Address, B256 as H256, U256, keccak256},
-    providers::{Provider, WalletProvider},
-    sol,
-    transports::http::Http,
-};
-=======
 use alloy::primitives::U256;
->>>>>>> 1c3bef55
 use anyhow::{Context, Result, anyhow};
 use clap::Args;
 use reqwest::Client;
