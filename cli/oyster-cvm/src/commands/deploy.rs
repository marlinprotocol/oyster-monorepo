--- conflicted
+++ resolved
@@ -1,16 +1,9 @@
-<<<<<<< HEAD
 use crate::{
     args::{init_params::InitParamsArgs, wallet::WalletArgs},
     commands::log::stream_logs,
-    utils::bandwidth::{calculate_bandwidth_cost, get_bandwidth_rate_for_region},
-=======
+    utils::{bandwidth::{calculate_bandwidth_cost, get_bandwidth_rate_for_region}, provider::{create_provider, OysterProvider}, usdc::{approve_usdc, format_usdc}},
 use crate::configs::global::OYSTER_MARKET_ADDRESS;
-use crate::utils::{
-    bandwidth::{calculate_bandwidth_cost, get_bandwidth_rate_for_region},
-    provider::{create_provider, OysterProvider},
-    usdc::{approve_usdc, format_usdc},
->>>>>>> e8c8c5ee
-};
+
 use alloy::{
     primitives::{keccak256, Address, B256 as H256, U256},
     providers::Provider,
@@ -120,7 +113,6 @@
 pub async fn deploy(args: DeployArgs) -> Result<()> {
     tracing::info!("Starting deployment...");
 
-<<<<<<< HEAD
     // Setup wallet and provider with signer
     let private_key = FixedBytes::<32>::from_slice(&hex::decode(
         args.wallet.load()?.ok_or(anyhow!("Wallet is required"))?,
@@ -132,12 +124,6 @@
         .with_recommended_fillers()
         .wallet(wallet.clone())
         .on_http(ARBITRUM_ONE_RPC_URL.parse()?);
-=======
-    // Setup provider
-    let provider = create_provider(wallet_private_key)
-        .await
-        .context("Failed to create provider")?;
->>>>>>> e8c8c5ee
 
     // Get CP URL using the configured provider
     let cp_url = get_operator_cp(&args.operator, provider.clone())
