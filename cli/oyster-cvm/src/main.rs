--- conflicted
+++ resolved
@@ -291,7 +291,6 @@
             extra_init_params,
         } => {
             let config = DeploymentConfig {
-<<<<<<< HEAD
                 image_url,
                 region,
                 instance_type,
@@ -300,19 +299,8 @@
                 job_name,
                 debug,
                 init_params,
+                no_stream,
                 extra_init_params,
-=======
-                image_url: image_url.clone(),
-                region: region.clone(),
-                instance_type: instance_type.clone(),
-                bandwidth: *bandwidth,
-                duration: *duration_in_minutes,
-                job_name: job_name.clone(),
-                debug: *debug,
-                no_stream: *no_stream,
-                init_params: init_params.clone(),
-                extra_init_params: extra_init_params.clone(),
->>>>>>> e1adb9a7
             };
             commands::deploy::deploy_oyster_instance(config, &wallet_private_key, &operator).await
         }
