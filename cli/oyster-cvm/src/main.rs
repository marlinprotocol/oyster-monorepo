use anyhow::Result;
use clap::{Parser, Subcommand};
use commands::{
    build::BuildArgs, deploy::DeployArgs, deposit::DepositArgs, derive::KmsDeriveArgs,
    doctor::DoctorArgs, image_id::ImageArgs, kms_contract::KmsContractArgs, list::ListArgs,
    log::LogArgs, simulate::SimulateArgs, stop::StopArgs, update::UpdateArgs, upload::UploadArgs,
    verify::VerifyArgs, withdraw::WithdrawArgs,
};

mod args;
mod commands;
mod configs;
mod types;
mod utils;

use tracing_subscriber::EnvFilter;

fn setup_logging() {
    tracing_subscriber::fmt()
        .with_max_level(tracing::Level::INFO)
        .with_env_filter(
            EnvFilter::try_from_default_env().unwrap_or_else(|_| EnvFilter::new("info")),
        )
        .init();
}

#[derive(Parser)]
#[command(version, about = "Oyster CVM command line utility")]
struct Cli {
    #[command(subcommand)]
    command: Commands,
}

#[derive(Subcommand)]
enum Commands {
    Doctor(DoctorArgs),
<<<<<<< HEAD
    /// Simulate oyster environment locally
    Simulate(SimulateArgs),
    /// Build enclave image
=======
>>>>>>> e4d240b9
    Build(BuildArgs),
    Upload(UploadArgs),
    Deploy(DeployArgs),
    Verify(VerifyArgs),
    List(ListArgs),
    Update(UpdateArgs),
    Logs(LogArgs),
    Deposit(DepositArgs),
    Stop(StopArgs),
    Withdraw(WithdrawArgs),
    ComputeImageId(ImageArgs),
    KmsDerive(KmsDeriveArgs),
    KmsContract(KmsContractArgs),
}

#[tokio::main]
async fn main() -> Result<()> {
    setup_logging();

    let cli = Cli::parse();

    let result = match cli.command {
        Commands::Doctor(args) => commands::doctor::run_doctor(args),
        Commands::Simulate(args) => commands::simulate::simulate(args).await,
        Commands::Build(args) => commands::build::build_oyster_image(args),
        Commands::Upload(args) => commands::upload::upload_enclave_image(args).await,
        Commands::Verify(args) => commands::verify::verify(args).await,
        Commands::Deploy(args) => commands::deploy::deploy(args).await,
        Commands::List(args) => commands::list::list_jobs(args).await,
        Commands::Update(args) => commands::update::update_job(args).await,
        Commands::Logs(args) => commands::log::stream_logs(args).await,
        Commands::Deposit(args) => commands::deposit::deposit_to_job(args).await,
        Commands::Stop(args) => commands::stop::stop_oyster_instance(args).await,
        Commands::Withdraw(args) => commands::withdraw::withdraw_from_job(args).await,
        Commands::ComputeImageId(args) => commands::image_id::compute_image_id(args),
        Commands::KmsDerive(args) => commands::derive::kms_derive(args).await,
        Commands::KmsContract(args) => commands::kms_contract::kms_contract(args).await,
    };

    if let Err(e) = result {
        tracing::error!("Error: {e:#}");
        std::process::exit(1);
    }

    Ok(())
}<|MERGE_RESOLUTION|>--- conflicted
+++ resolved
@@ -34,12 +34,8 @@
 #[derive(Subcommand)]
 enum Commands {
     Doctor(DoctorArgs),
-<<<<<<< HEAD
     /// Simulate oyster environment locally
     Simulate(SimulateArgs),
-    /// Build enclave image
-=======
->>>>>>> e4d240b9
     Build(BuildArgs),
     Upload(UploadArgs),
     Deploy(DeployArgs),
