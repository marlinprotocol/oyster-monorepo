[package]
name = "oyster-cvm"
version = "3.0.0"
edition = "2021"

[dependencies]
openssl = { version = "0.10", features = ["vendored"] }
tokio = { version = "1.0", features = ["full"] }
clap = { version = "4.2.7", features = ["derive"] }
reqwest = { version = "0.12", features = ["multipart", "json", "stream"] }
serde = { version = "1.0", features = ["derive"] }
serde_json = "1.0"
serde_yaml = "0.9"
anyhow = "1.0.72"
tracing = "0.1"
tracing-subscriber = { version = "0.3", features = ["env-filter"]}
alloy = {version = "0.9.1", features = ["full"]}
oyster-sdk = "0.16.2"
hex = "0.4.3"
futures-util = "0.3"
libsodium-sys-stable = "1.22.2"
base64 = "0.22.1"
ureq = "3.0.6"
prettytable-rs = "0.10"
chrono = "0.4.40"
lazy_static = "1.5.0"
<<<<<<< HEAD
sha2 = "0.10.8"
=======
k256 = "0.13.4"
>>>>>>> 6494fb14
<|MERGE_RESOLUTION|>--- conflicted
+++ resolved
@@ -24,8 +24,4 @@
 prettytable-rs = "0.10"
 chrono = "0.4.40"
 lazy_static = "1.5.0"
-<<<<<<< HEAD
-sha2 = "0.10.8"
-=======
-k256 = "0.13.4"
->>>>>>> 6494fb14
+k256 = "0.13.4"