--- conflicted
+++ resolved
@@ -29,15 +29,11 @@
       ); // assume that accounts-20 is proxy-owner
     });
     await deployer.deploy(ClusterRegistry).then(function () {
-<<<<<<< HEAD
-      return deployer.deploy(ClusterRegistryProxy, ClusterRegistry.address, accounts[20]); // accounts[20] is proxy admin
-=======
       return deployer.deploy(
         ClusterRegistryProxy,
         ClusterRegistry.address,
         accounts[20]
       ); // assume that accounts-20 is proxy-owner
->>>>>>> a7df3266
     });
   }
 };