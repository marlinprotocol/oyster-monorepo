// SPDX-License-Identifier: MIT

pragma solidity ^0.8.0;

import "@openzeppelin/contracts-upgradeable/proxy/utils/Initializable.sol";
import "@openzeppelin/contracts-upgradeable/utils/ContextUpgradeable.sol";
import "@openzeppelin/contracts-upgradeable/utils/introspection/ERC165Upgradeable.sol";
import "@openzeppelin/contracts-upgradeable/access/AccessControlUpgradeable.sol";
import "@openzeppelin/contracts-upgradeable/access/AccessControlEnumerableUpgradeable.sol";
import "@openzeppelin/contracts-upgradeable/proxy/utils/UUPSUpgradeable.sol";
import "./interfaces/IClusterRegistry.sol";
import "./interfaces/IRewardDelegators.sol";


contract ClusterRegistry is
    Initializable,  // initializer
    ContextUpgradeable,  // _msgSender, _msgData
    ERC165Upgradeable,  // supportsInterface
    AccessControlUpgradeable,  // RBAC
    AccessControlEnumerableUpgradeable,  // RBAC enumeration
    ERC1967UpgradeUpgradeable,  // delegate slots, proxy admin, private upgrade
    UUPSUpgradeable,  // public upgrade,
    IClusterRegistry  // interface
{
    // in case we add more contracts in the inheritance chain
    uint256[500] private __gap0;

    /// @custom:oz-upgrades-unsafe-allow constructor
    // initializes the logic contract without any admins
    // safeguard against takeover of the logic contract
    constructor() initializer {}

    modifier onlyAdmin() {
        require(hasRole(DEFAULT_ADMIN_ROLE, _msgSender()), "only admin");
        _;
    }

//-------------------------------- Overrides start --------------------------------//

    function supportsInterface(bytes4 interfaceId) public view virtual override(ERC165Upgradeable, AccessControlUpgradeable, AccessControlEnumerableUpgradeable) returns (bool) {
        return super.supportsInterface(interfaceId);
    }

    function _grantRole(bytes32 role, address account) internal virtual override(AccessControlUpgradeable, AccessControlEnumerableUpgradeable) {
        super._grantRole(role, account);
    }

    function _revokeRole(bytes32 role, address account) internal virtual override(AccessControlUpgradeable, AccessControlEnumerableUpgradeable) {
        super._revokeRole(role, account);

        // protect against accidentally removing all admins
        require(getRoleMemberCount(DEFAULT_ADMIN_ROLE) != 0, "Cannot be adminless");
    }

    function _authorizeUpgrade(address /*account*/) onlyAdmin internal view override {}

//-------------------------------- Overrides end --------------------------------//

//-------------------------------- Initializer start --------------------------------//

    uint256[50] private __gap1;

    function initialize(uint256[3] calldata _lockWaitTimes, address _rewardDelegators)
        public
        initializer
    {
        __Context_init_unchained();
        __ERC165_init_unchained();
        __AccessControl_init_unchained();
        __AccessControlEnumerable_init_unchained();
        __ERC1967Upgrade_init_unchained();
        __UUPSUpgradeable_init_unchained();

        _setupRole(DEFAULT_ADMIN_ROLE, _msgSender());

        bytes32[3] memory _selectors = [COMMISSION_LOCK_SELECTOR, SWITCH_NETWORK_LOCK_SELECTOR, UNREGISTER_LOCK_SELECTOR];
        for(uint256 i=0; i < _selectors.length; i++) {
            _updateLockWaitTime(_selectors[i], _lockWaitTimes[i]);
        }
        _updateRewardDelegators(_rewardDelegators);
    }

//-------------------------------- Initializer end --------------------------------//

//-------------------------------- Locks start --------------------------------//

    struct Lock {
        uint256 unlockTime;
        uint256 iValue;
    }
    mapping(bytes32 => Lock) public locks;
    mapping(bytes32 => uint256) public lockWaitTime;

    bytes32 constant COMMISSION_LOCK_SELECTOR = keccak256("COMMISSION_LOCK");
    bytes32 constant SWITCH_NETWORK_LOCK_SELECTOR = keccak256("SWITCH_NETWORK_LOCK");
    bytes32 constant UNREGISTER_LOCK_SELECTOR = keccak256("UNREGISTER_LOCK");

    event LockTimeUpdated(bytes32 indexed selector, uint256 prevLockTime, uint256 updatedLockTime);

    function _updateLockWaitTime(bytes32 _selector, uint256 _updatedWaitTime) internal {
        emit LockTimeUpdated(_selector, lockWaitTime[_selector], _updatedWaitTime);
        lockWaitTime[_selector] = _updatedWaitTime;
    }

    function updateLockWaitTime(bytes32 _selector, uint256 _updatedWaitTime) external onlyAdmin {
        _updateLockWaitTime(_selector, _updatedWaitTime);
    }

//-------------------------------- Locks end --------------------------------//

//-------------------------------- Admin calls start --------------------------------//

    function updateRewardDelegators(address _updatedRewardDelegators) external onlyAdmin {
        _updateRewardDelegators(_updatedRewardDelegators);
    }

    function _updateRewardDelegators(address _updatedRewardDelegators) internal {
        rewardDelegators = IRewardDelegators(_updatedRewardDelegators);
        emit RewardDelegatorsUpdated(_updatedRewardDelegators);
    }

//-------------------------------- Admin calls end --------------------------------//

//-------------------------------- Clusters start --------------------------------//

    enum Status{NOT_REGISTERED, REGISTERED}
    struct Cluster {
        bytes32 networkId; // keccak256("ETH") // token ticker for anyother chain in place of ETH
        uint256 commission;
        address rewardAddress;
        address clientKey;
        Status status;
    }
    mapping(address => Cluster) clusters;
    mapping(address => address) public clientKeys;

    IRewardDelegators public rewardDelegators;

    event ClusterRegistered(
        address indexed cluster,
        bytes32 indexed networkId,
        uint256 commission,
        address rewardAddress,
        address clientKey
    );
    event CommissionUpdateRequested(address indexed cluster, uint256 commissionAfterUpdate, uint256 effectiveTime);
    event CommissionUpdated(address indexed cluster, uint256 updatedCommission, uint256 updatedAt);
    event RewardAddressUpdated(address indexed cluster, address updatedRewardAddress);
    event NetworkSwitchRequested(address indexed cluster, bytes32 indexed networkId, uint256 effectiveTime);
    event NetworkSwitched(address indexed cluster, bytes32 indexed networkId, uint256 updatedAt);
    event ClientKeyUpdated(address indexed cluster, address clientKey);
    event ClusterUnregisterRequested(address indexed cluster, uint256 effectiveTime);
    event ClusterUnregistered(address indexed cluster, uint256 updatedAt);
    event RewardDelegatorsUpdated(address indexed rewardDelegators);

    function register(
        bytes32 _networkId,
        uint256 _commission,
        address _rewardAddress,
        address _clientKey
    ) external {
        require(
            !isClusterValid(_msgSender()),
            "CR:R-Cluster is already registered"
        );
        require(_commission <= 100, "CR:R-Commission more than 100%");
        require(clientKeys[_clientKey] ==  address(0), "CR:R - Client key is already used");
        clusters[_msgSender()].commission = _commission;
        clusters[_msgSender()].rewardAddress = _rewardAddress;
        clusters[_msgSender()].clientKey = _clientKey;
        clusters[_msgSender()].networkId = _networkId;
        clusters[_msgSender()].status = Status.REGISTERED;

        clientKeys[_clientKey] = _msgSender();
        rewardDelegators.updateClusterDelegation(_msgSender(), _networkId);

        emit ClusterRegistered(_msgSender(), _networkId, _commission, _rewardAddress, _clientKey);
    }

    function updateCluster(uint256 _commission, bytes32 _networkId, address _rewardAddress, address _clientKey) public {
        if(_networkId != bytes32(0)) {
            requestNetworkSwitch(_networkId);
        }
        if(_rewardAddress != address(0)) {
            updateRewardAddress(_rewardAddress);
        }
        if(_clientKey != address(0)) {
            updateClientKey(_clientKey);
        }
        if(_commission != type(uint256).max) {
            requestCommissionUpdate(_commission);
        }
    }

    function requestCommissionUpdate(uint256 _commission) public {
        require(
            isClusterValid(_msgSender()),
            "CR:RCU-Cluster not registered"
        );
        require(_commission <= 100, "CR:RCU-Commission more than 100%");
        bytes32 lockId = keccak256(abi.encodePacked(COMMISSION_LOCK_SELECTOR, _msgSender()));
<<<<<<< HEAD
        uint256 unlockTime = locks[lockId].unlockTime;
=======
        uint256 unlockBlock = locks[lockId].unlockBlock;
        require(unlockBlock == 0, "CR:RCU-Commission update in progress");
        uint256 updatedUnlockBlock = block.timestamp + lockWaitTime[COMMISSION_LOCK_SELECTOR];
        locks[lockId] = Lock(updatedUnlockBlock, _commission);
        emit CommissionUpdateRequested(_msgSender(), _commission, updatedUnlockBlock);
    }

    function updateCommission() public {
        bytes32 lockId = keccak256(abi.encodePacked(COMMISSION_LOCK_SELECTOR, _msgSender()));
        uint256 unlockBlock = locks[lockId].unlockBlock;
        require(unlockBlock != 0, "CR:UCM-No commission update request");
>>>>>>> c2f7956b
        require(
            unlockTime < block.timestamp,
            "CR:UCM-Commission update in progress"
        );
<<<<<<< HEAD
        if(unlockTime != 0) {
            uint256 currentCommission = locks[lockId].iValue;
            clusters[_msgSender()].commission = currentCommission;
            emit CommissionUpdated(_msgSender(), currentCommission, unlockTime);
        }
        uint256 updatedUnlockTime = block.timestamp + lockWaitTime[COMMISSION_LOCK_SELECTOR];
        locks[lockId] = Lock(updatedUnlockTime, _commission);
        emit CommissionUpdateRequested(_msgSender(), _commission, updatedUnlockTime);
=======
        uint256 currentCommission = locks[lockId].iValue;
        clusters[_msgSender()].commission = currentCommission;
        emit CommissionUpdated(_msgSender(), currentCommission, unlockBlock);
        delete locks[lockId];
>>>>>>> c2f7956b
    }

    function requestNetworkSwitch(bytes32 _networkId) public {
        require(
            isClusterValid(_msgSender()),
            "CR:RNS-Cluster not registered"
        );
        bytes32 lockId = keccak256(abi.encodePacked(SWITCH_NETWORK_LOCK_SELECTOR, _msgSender()));
<<<<<<< HEAD
        uint256 unlockTime = locks[lockId].unlockTime;
=======
        uint256 unlockBlock = locks[lockId].unlockBlock;
        require(unlockBlock == 0,"CR:RNS-Network switch in progress");
        uint256 updatedUnlockBlock = block.timestamp + lockWaitTime[SWITCH_NETWORK_LOCK_SELECTOR];
        locks[lockId] = Lock(updatedUnlockBlock, uint256(_networkId));
        emit NetworkSwitchRequested(_msgSender(), _networkId, updatedUnlockBlock);
    }

    function switchNetwork() public {
        bytes32 lockId = keccak256(abi.encodePacked(SWITCH_NETWORK_LOCK_SELECTOR, _msgSender()));
        uint256 unlockBlock = locks[lockId].unlockBlock;
        require(unlockBlock != 0, "CR:SN-No switch network request");
>>>>>>> c2f7956b
        require(
            unlockTime < block.timestamp,
            "CR:SN-Network switch in progress"
        );
<<<<<<< HEAD
        if(unlockTime != 0) {
            bytes32 currentNetwork = bytes32(locks[lockId].iValue);
            rewardDelegators.removeClusterDelegation(_msgSender(), clusters[_msgSender()].networkId);
            clusters[_msgSender()].networkId = currentNetwork;
            rewardDelegators.updateClusterDelegation(_msgSender(), currentNetwork);
            emit NetworkSwitched(_msgSender(), currentNetwork, unlockTime);
        }
        uint256 updatedUnlockTime = block.timestamp + lockWaitTime[SWITCH_NETWORK_LOCK_SELECTOR];
        locks[lockId] = Lock(updatedUnlockTime, uint256(_networkId));
        emit NetworkSwitchRequested(_msgSender(), _networkId, updatedUnlockTime);
=======
        bytes32 currentNetwork = bytes32(locks[lockId].iValue);
        rewardDelegators.removeClusterDelegation(_msgSender(), clusters[_msgSender()].networkId);
        clusters[_msgSender()].networkId = currentNetwork;
        rewardDelegators.updateClusterDelegation(_msgSender(), currentNetwork);
        emit NetworkSwitched(_msgSender(), currentNetwork, unlockBlock);
        delete locks[lockId];
>>>>>>> c2f7956b
    }

    function updateRewardAddress(address _rewardAddress) public {
        require(
            isClusterValid(_msgSender()),
            "CR:URA-Cluster not registered"
        );
        clusters[_msgSender()].rewardAddress = _rewardAddress;
        emit RewardAddressUpdated(_msgSender(), _rewardAddress);
    }

    function updateClientKey(address _clientKey) public {
        require(
            isClusterValid(_msgSender()),
            "CR:UCK-Cluster not registered"
        );
        require(clientKeys[_clientKey] ==  address(0), "CR:UCK - Client key is already used");
        delete clientKeys[clusters[_msgSender()].clientKey];
        clusters[_msgSender()].clientKey = _clientKey;
        clientKeys[_clientKey] = _msgSender();
        emit ClientKeyUpdated(_msgSender(), _clientKey);
    }

    function requestUnregister() external {
        require(
            isClusterValid(_msgSender()),
            "CR:RU-Cluster not registered"
        );
        bytes32 lockId = keccak256(abi.encodePacked(UNREGISTER_LOCK_SELECTOR, _msgSender()));
        uint256 unlockBlock = locks[lockId].unlockBlock;
        require(unlockBlock == 0, "CR:RU-Unregistration already in progress");
        uint256 updatedUnlockBlock = block.timestamp + lockWaitTime[UNREGISTER_LOCK_SELECTOR];
        locks[lockId] = Lock(updatedUnlockBlock, 0);
        emit ClusterUnregisterRequested(_msgSender(), updatedUnlockBlock);
    }

    function unregister() external {
        require(
            clusters[_msgSender()].status != Status.NOT_REGISTERED,
            "CR:UR-Cluster not registered"
        );
        bytes32 lockId = keccak256(abi.encodePacked(UNREGISTER_LOCK_SELECTOR, _msgSender()));
<<<<<<< HEAD
        uint256 unlockTime = locks[lockId].unlockTime;
=======
        uint256 unlockBlock = locks[lockId].unlockBlock;
        require(unlockBlock != 0, "CR:UR-No unregistration request");
>>>>>>> c2f7956b
        require(
            unlockTime < block.timestamp,
            "CR:UR-Unregistration already in progress"
        );
<<<<<<< HEAD
        if(unlockTime != 0) {
            clusters[_msgSender()].status = Status.NOT_REGISTERED;
            emit ClusterUnregistered(_msgSender(), unlockTime);
            delete clientKeys[clusters[_msgSender()].clientKey];
            delete locks[lockId];
            delete locks[keccak256(abi.encodePacked(COMMISSION_LOCK_SELECTOR, _msgSender()))];
            delete locks[keccak256(abi.encodePacked(SWITCH_NETWORK_LOCK_SELECTOR, _msgSender()))];
            rewardDelegators.removeClusterDelegation(_msgSender(), clusters[_msgSender()].networkId);
            return;
        }
        uint256 updatedUnlockTime = block.timestamp + lockWaitTime[UNREGISTER_LOCK_SELECTOR];
        locks[lockId] = Lock(updatedUnlockTime, 0);
        emit ClusterUnregisterRequested(_msgSender(), updatedUnlockTime);
    }

    function getCommission(address _cluster) public returns(uint256) {
        bytes32 lockId = keccak256(abi.encodePacked(COMMISSION_LOCK_SELECTOR, _cluster));
        uint256 unlockTime = locks[lockId].unlockTime;
        if(unlockTime != 0 && unlockTime < block.timestamp) {
            uint256 currentCommission = locks[lockId].iValue;
            clusters[_cluster].commission = currentCommission;
            emit CommissionUpdated(_cluster, currentCommission, unlockTime);
            delete locks[lockId];
            return currentCommission;
        }
        return clusters[_cluster].commission;
    }

    function getNetwork(address _cluster) public returns(bytes32) {
        bytes32 lockId = keccak256(abi.encodePacked(SWITCH_NETWORK_LOCK_SELECTOR, _cluster));
        uint256 unlockTime = locks[lockId].unlockTime;
        if(unlockTime != 0 && unlockTime < block.timestamp) {
            bytes32 currentNetwork = bytes32(locks[lockId].iValue);
            rewardDelegators.removeClusterDelegation(_cluster, clusters[_cluster].networkId);
            clusters[_cluster].networkId = currentNetwork;
            rewardDelegators.updateClusterDelegation(_cluster, currentNetwork);
            emit NetworkSwitched(_cluster, currentNetwork, unlockTime);
            delete locks[lockId];
            return currentNetwork;
        }
=======
        clusters[_msgSender()].status = Status.NOT_REGISTERED;
        emit ClusterUnregistered(_msgSender(), unlockBlock);
        delete clientKeys[clusters[_msgSender()].clientKey];
        delete locks[lockId];
        delete locks[keccak256(abi.encodePacked(COMMISSION_LOCK_SELECTOR, _msgSender()))];
        delete locks[keccak256(abi.encodePacked(SWITCH_NETWORK_LOCK_SELECTOR, _msgSender()))];
        rewardDelegators.removeClusterDelegation(_msgSender(), clusters[_msgSender()].networkId);
    }

    function getCommission(address _cluster) public view returns(uint256) {
        return clusters[_cluster].commission;
    }

    function getNetwork(address _cluster) public view returns(bytes32) {
>>>>>>> c2f7956b
        return clusters[_cluster].networkId;
    }

    function getRewardAddress(address _cluster) public view returns(address) {
        return clusters[_cluster].rewardAddress;
    }

    function getClientKey(address _cluster) public view returns(address) {
        return clusters[_cluster].clientKey;
    }

    function getCluster(address _cluster) external view returns(
        uint256 commission,
        address rewardAddress,
        address clientKey,
        bytes32 networkId,
        bool isValidCluster
    ) {
        return (
            getCommission(_cluster),
            getRewardAddress(_cluster),
            getClientKey(_cluster),
            getNetwork(_cluster),
            isClusterValid(_cluster)
        );
    }

    function getRewardInfo(address _cluster) external view returns(uint256, address) {
        return (getCommission(_cluster), getRewardAddress(_cluster));
    }

<<<<<<< HEAD
    function isClusterValid(address _cluster) public returns(bool) {
        bytes32 lockId = keccak256(abi.encodePacked(UNREGISTER_LOCK_SELECTOR, _cluster));
        uint256 unlockTime = locks[lockId].unlockTime;
        if(unlockTime != 0 && unlockTime < block.timestamp) {
            clusters[_cluster].status = Status.NOT_REGISTERED;
            delete clientKeys[clusters[_cluster].clientKey];
            emit ClusterUnregistered(_cluster, unlockTime);
            delete locks[lockId];
            delete locks[keccak256(abi.encodePacked(COMMISSION_LOCK_SELECTOR, _cluster))];
            delete locks[keccak256(abi.encodePacked(SWITCH_NETWORK_LOCK_SELECTOR, _cluster))];
            rewardDelegators.removeClusterDelegation(_cluster, clusters[_cluster].networkId);
            return false;
        }
=======
    function isClusterValid(address _cluster) public view returns(bool) {
>>>>>>> c2f7956b
        return (clusters[_cluster].status != Status.NOT_REGISTERED);    // returns true if the status is registered
    }

//-------------------------------- Clusters end --------------------------------//
}
<|MERGE_RESOLUTION|>--- conflicted
+++ resolved
@@ -199,11 +199,8 @@
         );
         require(_commission <= 100, "CR:RCU-Commission more than 100%");
         bytes32 lockId = keccak256(abi.encodePacked(COMMISSION_LOCK_SELECTOR, _msgSender()));
-<<<<<<< HEAD
-        uint256 unlockTime = locks[lockId].unlockTime;
-=======
-        uint256 unlockBlock = locks[lockId].unlockBlock;
-        require(unlockBlock == 0, "CR:RCU-Commission update in progress");
+        uint256 unlockTime = locks[lockId].unlockTime;
+        require(unlockTime == 0, "CR:RCU-Commission update in progress");
         uint256 updatedUnlockBlock = block.timestamp + lockWaitTime[COMMISSION_LOCK_SELECTOR];
         locks[lockId] = Lock(updatedUnlockBlock, _commission);
         emit CommissionUpdateRequested(_msgSender(), _commission, updatedUnlockBlock);
@@ -211,28 +208,16 @@
 
     function updateCommission() public {
         bytes32 lockId = keccak256(abi.encodePacked(COMMISSION_LOCK_SELECTOR, _msgSender()));
-        uint256 unlockBlock = locks[lockId].unlockBlock;
-        require(unlockBlock != 0, "CR:UCM-No commission update request");
->>>>>>> c2f7956b
+        uint256 unlockTime = locks[lockId].unlockTime;
+        require(unlockTime != 0, "CR:UCM-No commission update request");
         require(
             unlockTime < block.timestamp,
             "CR:UCM-Commission update in progress"
         );
-<<<<<<< HEAD
-        if(unlockTime != 0) {
-            uint256 currentCommission = locks[lockId].iValue;
-            clusters[_msgSender()].commission = currentCommission;
-            emit CommissionUpdated(_msgSender(), currentCommission, unlockTime);
-        }
-        uint256 updatedUnlockTime = block.timestamp + lockWaitTime[COMMISSION_LOCK_SELECTOR];
-        locks[lockId] = Lock(updatedUnlockTime, _commission);
-        emit CommissionUpdateRequested(_msgSender(), _commission, updatedUnlockTime);
-=======
         uint256 currentCommission = locks[lockId].iValue;
         clusters[_msgSender()].commission = currentCommission;
-        emit CommissionUpdated(_msgSender(), currentCommission, unlockBlock);
+        emit CommissionUpdated(_msgSender(), currentCommission, unlockTime);
         delete locks[lockId];
->>>>>>> c2f7956b
     }
 
     function requestNetworkSwitch(bytes32 _networkId) public {
@@ -241,11 +226,8 @@
             "CR:RNS-Cluster not registered"
         );
         bytes32 lockId = keccak256(abi.encodePacked(SWITCH_NETWORK_LOCK_SELECTOR, _msgSender()));
-<<<<<<< HEAD
-        uint256 unlockTime = locks[lockId].unlockTime;
-=======
-        uint256 unlockBlock = locks[lockId].unlockBlock;
-        require(unlockBlock == 0,"CR:RNS-Network switch in progress");
+        uint256 unlockTime = locks[lockId].unlockTime;
+        require(unlockTime == 0,"CR:RNS-Network switch in progress");
         uint256 updatedUnlockBlock = block.timestamp + lockWaitTime[SWITCH_NETWORK_LOCK_SELECTOR];
         locks[lockId] = Lock(updatedUnlockBlock, uint256(_networkId));
         emit NetworkSwitchRequested(_msgSender(), _networkId, updatedUnlockBlock);
@@ -253,32 +235,18 @@
 
     function switchNetwork() public {
         bytes32 lockId = keccak256(abi.encodePacked(SWITCH_NETWORK_LOCK_SELECTOR, _msgSender()));
-        uint256 unlockBlock = locks[lockId].unlockBlock;
-        require(unlockBlock != 0, "CR:SN-No switch network request");
->>>>>>> c2f7956b
+        uint256 unlockTime = locks[lockId].unlockTime;
+        require(unlockTime != 0, "CR:SN-No switch network request");
         require(
             unlockTime < block.timestamp,
             "CR:SN-Network switch in progress"
         );
-<<<<<<< HEAD
-        if(unlockTime != 0) {
-            bytes32 currentNetwork = bytes32(locks[lockId].iValue);
-            rewardDelegators.removeClusterDelegation(_msgSender(), clusters[_msgSender()].networkId);
-            clusters[_msgSender()].networkId = currentNetwork;
-            rewardDelegators.updateClusterDelegation(_msgSender(), currentNetwork);
-            emit NetworkSwitched(_msgSender(), currentNetwork, unlockTime);
-        }
-        uint256 updatedUnlockTime = block.timestamp + lockWaitTime[SWITCH_NETWORK_LOCK_SELECTOR];
-        locks[lockId] = Lock(updatedUnlockTime, uint256(_networkId));
-        emit NetworkSwitchRequested(_msgSender(), _networkId, updatedUnlockTime);
-=======
         bytes32 currentNetwork = bytes32(locks[lockId].iValue);
         rewardDelegators.removeClusterDelegation(_msgSender(), clusters[_msgSender()].networkId);
         clusters[_msgSender()].networkId = currentNetwork;
         rewardDelegators.updateClusterDelegation(_msgSender(), currentNetwork);
-        emit NetworkSwitched(_msgSender(), currentNetwork, unlockBlock);
+        emit NetworkSwitched(_msgSender(), currentNetwork, unlockTime);
         delete locks[lockId];
->>>>>>> c2f7956b
     }
 
     function updateRewardAddress(address _rewardAddress) public {
@@ -308,8 +276,8 @@
             "CR:RU-Cluster not registered"
         );
         bytes32 lockId = keccak256(abi.encodePacked(UNREGISTER_LOCK_SELECTOR, _msgSender()));
-        uint256 unlockBlock = locks[lockId].unlockBlock;
-        require(unlockBlock == 0, "CR:RU-Unregistration already in progress");
+        uint256 unlockTime = locks[lockId].unlockTime;
+        require(unlockTime == 0, "CR:RU-Unregistration already in progress");
         uint256 updatedUnlockBlock = block.timestamp + lockWaitTime[UNREGISTER_LOCK_SELECTOR];
         locks[lockId] = Lock(updatedUnlockBlock, 0);
         emit ClusterUnregisterRequested(_msgSender(), updatedUnlockBlock);
@@ -321,60 +289,14 @@
             "CR:UR-Cluster not registered"
         );
         bytes32 lockId = keccak256(abi.encodePacked(UNREGISTER_LOCK_SELECTOR, _msgSender()));
-<<<<<<< HEAD
-        uint256 unlockTime = locks[lockId].unlockTime;
-=======
-        uint256 unlockBlock = locks[lockId].unlockBlock;
-        require(unlockBlock != 0, "CR:UR-No unregistration request");
->>>>>>> c2f7956b
+        uint256 unlockTime = locks[lockId].unlockTime;
+        require(unlockTime != 0, "CR:UR-No unregistration request");
         require(
             unlockTime < block.timestamp,
             "CR:UR-Unregistration already in progress"
         );
-<<<<<<< HEAD
-        if(unlockTime != 0) {
-            clusters[_msgSender()].status = Status.NOT_REGISTERED;
-            emit ClusterUnregistered(_msgSender(), unlockTime);
-            delete clientKeys[clusters[_msgSender()].clientKey];
-            delete locks[lockId];
-            delete locks[keccak256(abi.encodePacked(COMMISSION_LOCK_SELECTOR, _msgSender()))];
-            delete locks[keccak256(abi.encodePacked(SWITCH_NETWORK_LOCK_SELECTOR, _msgSender()))];
-            rewardDelegators.removeClusterDelegation(_msgSender(), clusters[_msgSender()].networkId);
-            return;
-        }
-        uint256 updatedUnlockTime = block.timestamp + lockWaitTime[UNREGISTER_LOCK_SELECTOR];
-        locks[lockId] = Lock(updatedUnlockTime, 0);
-        emit ClusterUnregisterRequested(_msgSender(), updatedUnlockTime);
-    }
-
-    function getCommission(address _cluster) public returns(uint256) {
-        bytes32 lockId = keccak256(abi.encodePacked(COMMISSION_LOCK_SELECTOR, _cluster));
-        uint256 unlockTime = locks[lockId].unlockTime;
-        if(unlockTime != 0 && unlockTime < block.timestamp) {
-            uint256 currentCommission = locks[lockId].iValue;
-            clusters[_cluster].commission = currentCommission;
-            emit CommissionUpdated(_cluster, currentCommission, unlockTime);
-            delete locks[lockId];
-            return currentCommission;
-        }
-        return clusters[_cluster].commission;
-    }
-
-    function getNetwork(address _cluster) public returns(bytes32) {
-        bytes32 lockId = keccak256(abi.encodePacked(SWITCH_NETWORK_LOCK_SELECTOR, _cluster));
-        uint256 unlockTime = locks[lockId].unlockTime;
-        if(unlockTime != 0 && unlockTime < block.timestamp) {
-            bytes32 currentNetwork = bytes32(locks[lockId].iValue);
-            rewardDelegators.removeClusterDelegation(_cluster, clusters[_cluster].networkId);
-            clusters[_cluster].networkId = currentNetwork;
-            rewardDelegators.updateClusterDelegation(_cluster, currentNetwork);
-            emit NetworkSwitched(_cluster, currentNetwork, unlockTime);
-            delete locks[lockId];
-            return currentNetwork;
-        }
-=======
         clusters[_msgSender()].status = Status.NOT_REGISTERED;
-        emit ClusterUnregistered(_msgSender(), unlockBlock);
+        emit ClusterUnregistered(_msgSender(), unlockTime);
         delete clientKeys[clusters[_msgSender()].clientKey];
         delete locks[lockId];
         delete locks[keccak256(abi.encodePacked(COMMISSION_LOCK_SELECTOR, _msgSender()))];
@@ -387,7 +309,6 @@
     }
 
     function getNetwork(address _cluster) public view returns(bytes32) {
->>>>>>> c2f7956b
         return clusters[_cluster].networkId;
     }
 
@@ -419,23 +340,7 @@
         return (getCommission(_cluster), getRewardAddress(_cluster));
     }
 
-<<<<<<< HEAD
-    function isClusterValid(address _cluster) public returns(bool) {
-        bytes32 lockId = keccak256(abi.encodePacked(UNREGISTER_LOCK_SELECTOR, _cluster));
-        uint256 unlockTime = locks[lockId].unlockTime;
-        if(unlockTime != 0 && unlockTime < block.timestamp) {
-            clusters[_cluster].status = Status.NOT_REGISTERED;
-            delete clientKeys[clusters[_cluster].clientKey];
-            emit ClusterUnregistered(_cluster, unlockTime);
-            delete locks[lockId];
-            delete locks[keccak256(abi.encodePacked(COMMISSION_LOCK_SELECTOR, _cluster))];
-            delete locks[keccak256(abi.encodePacked(SWITCH_NETWORK_LOCK_SELECTOR, _cluster))];
-            rewardDelegators.removeClusterDelegation(_cluster, clusters[_cluster].networkId);
-            return false;
-        }
-=======
     function isClusterValid(address _cluster) public view returns(bool) {
->>>>>>> c2f7956b
         return (clusters[_cluster].status != Status.NOT_REGISTERED);    // returns true if the status is registered
     }
 
