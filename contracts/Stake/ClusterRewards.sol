pragma solidity >=0.4.21 <0.7.0;

import "@openzeppelin/upgrades/contracts/Initializable.sol";
import "@openzeppelin/contracts-ethereum-package/contracts/ownership/Ownable.sol";
import "@openzeppelin/contracts-ethereum-package/contracts/token/ERC20/ERC20.sol";
import "@openzeppelin/contracts-ethereum-package/contracts/math/SafeMath.sol";
import "./RewardDelegators.sol";

contract ClusterRewards is Initializable, Ownable {

    using SafeMath for uint256;

    mapping(address => uint256) public clusterRewards;

    mapping(bytes32 => uint256) public rewardWeight;
    uint256 totalWeight;
    uint256 public totalRewardsPerEpoch;
    uint256 payoutDenomination;

    address rewardDelegatorsAddress;
    ERC20 POND;
    address public feeder;
    mapping(uint256 => uint256) rewardDistributedPerEpoch;
    uint256 latestNewEpochRewardAt;
    uint256 public rewardDistributionWaitTime;

    event NetworkAdded(bytes32 networkId, uint256 rewardPerEpoch);
    event NetworkRemoved(bytes32 networkId);
    event NetworkRewardUpdated(bytes32 networkId, uint256 updatedRewardPerEpoch);
    event ClusterRewarded(bytes32 networkId);

    modifier onlyRewardDelegatorsContract() {
        require(msg.sender == rewardDelegatorsAddress, "Sender not Reward Delegators contract");
        _;
    }

    modifier onlyFeeder() {
        require(msg.sender == feeder, "Sender not feeder");
        _;
    }

    function initialize(
        address _owner, 
        address _rewardDelegatorsAddress, 
        bytes32[] memory _networkIds,
        uint256[] memory _rewardWeight,
        uint256 _totalRewardsPerEpoch, 
        address _PONDAddress,
        uint256 _payoutDenomination,
        address _feeder,
        uint256 _rewardDistributionWaitTime) 
        public
        initializer
    {
        require(
            _networkIds.length == _rewardWeight.length, 
            "ClusterRewards:initialize - Each NetworkId need a corresponding RewardPerEpoch and vice versa"
        );
        super.initialize(_owner);
        uint256 weight = 0;
        rewardDelegatorsAddress = _rewardDelegatorsAddress;
        for(uint256 i=0; i < _networkIds.length; i++) {
            rewardWeight[_networkIds[i]] = _rewardWeight[i];
            weight = weight.add(_rewardWeight[i]);
            emit NetworkAdded(_networkIds[i], _rewardWeight[i]);
        }
        totalWeight = weight;
        totalRewardsPerEpoch = _totalRewardsPerEpoch;
        POND = ERC20(_PONDAddress);
        payoutDenomination = _payoutDenomination;
        feeder = _feeder;
        rewardDistributionWaitTime = _rewardDistributionWaitTime;
    }

    function changeFeeder(address _newFeeder) public onlyOwner {
        feeder = _newFeeder;
    }

    function addNetwork(bytes32 _networkId, uint256 _rewardWeight) public onlyOwner {
        require(rewardWeight[_networkId] == 0, "ClusterRewards:addNetwork - Network already exists");
        require(_rewardWeight != 0, "ClusterRewards:addNetwork - Reward can't be 0");
        rewardWeight[_networkId] = _rewardWeight;
        totalWeight = totalWeight.add(_rewardWeight);
        emit NetworkAdded(_networkId, _rewardWeight);
    }

    function removeNetwork(bytes32 _networkId) public onlyOwner {
        uint256 networkWeight = rewardWeight[_networkId];
        require( networkWeight != 0, "ClusterRewards:removeNetwork - Network doesn't exist");
        delete rewardWeight[_networkId];
        totalWeight = totalWeight.sub(networkWeight);
        emit NetworkRemoved(_networkId);
    }

    function changeNetworkReward(bytes32 _networkId, uint256 _updatedRewardWeight) public onlyOwner {
        uint256 networkWeight = rewardWeight[_networkId];
        require( networkWeight != 0, "ClusterRewards:changeNetworkRewards - Network doesn't exists");
        rewardWeight[_networkId] = _updatedRewardWeight;
        totalWeight = totalWeight.sub(networkWeight).add(_updatedRewardWeight);
        emit NetworkRewardUpdated(_networkId, _updatedRewardWeight);
    }

<<<<<<< HEAD
    function feed(bytes32 _networkId, address[] memory _clusters, uint256[] memory _payouts, uint256 _epoch) public onlyFeeder {
        uint256 rewardDistributed = rewardDistributedPerEpoch[_epoch];
        if(rewardDistributed == 0) {
            require(block.timestamp > latestNewEpochRewardAt.add(rewardDistributionWaitTime), 
                "ClusterRewards:feed - Can't distribute reward for new epoch within such short interval, please wait and try again");
            latestNewEpochRewardAt = block.timestamp;
        }
        for(uint256 i=0; i < _clusters.length; i++) {
            uint256 clusterReward = totalRewardsPerEpoch
                                    .mul(rewardWeight[_networkId])
                                    .mul(_payouts[i])
                                    .div(totalWeight)
                                    .div(payoutDenomination);
            rewardDistributed = rewardDistributed.add(clusterReward);
            clusterRewards[_clusters[i]] = clusterRewards[_clusters[i]].add(clusterReward);
=======
    function feed(bytes32 _networkId, address[] memory _clusters, uint256[] memory _payouts) public onlyFeeder {
        uint256 totalNetworkWeight = totalWeight;
        uint256 currentTotalRewardsPerEpoch = totalRewardsPerEpoch;
        uint256 currentPayoutDenomination = payoutDenomination;
        for(uint256 i=0; i < _clusters.length; i++) {
            clusterRewards[_clusters[i]] = clusterRewards[_clusters[i]].add(
                                                currentTotalRewardsPerEpoch
                                                .mul(rewardWeight[_networkId])
                                                .mul(_payouts[i])
                                                .div(totalNetworkWeight)
                                                .div(currentPayoutDenomination)
                                            );
>>>>>>> 6e50f16b
        }
        require(rewardDistributed <= totalRewardsPerEpoch, "ClusterRewards:feed - Reward Distributed  can't  be more  than totalRewardPerEpoch");
        rewardDistributedPerEpoch[_epoch] = rewardDistributed;
        emit ClusterRewarded(_networkId);
    }

    function getRewardPerEpoch(bytes32 _networkId) public view returns(uint256) {
        return totalRewardsPerEpoch.mul(rewardWeight[_networkId]).div(totalWeight);
    }

    // only cluster registry is necessary because the rewards 
    // should be updated in the cluster registry against the cluster
    function claimReward(address _cluster) public onlyRewardDelegatorsContract returns(uint256) {
        uint256 pendingRewards = clusterRewards[_cluster];
        if(pendingRewards != 0) {
            transferRewards(rewardDelegatorsAddress, pendingRewards);
            delete clusterRewards[_cluster];
        }
        return pendingRewards;
    }

    function transferRewards(address _to, uint256 _amount) internal {
        POND.transfer(_to, _amount);
    }

    function updateRewardDelegatorAddress(address _updatedRewardDelegator) public onlyOwner {
        require(
            _updatedRewardDelegator != address(0),
            "ClusterRewards:updateRewardDelegatorAddress - Updated Reward delegator address cannot be 0"
        );
        rewardDelegatorsAddress = _updatedRewardDelegator;
    }

    function updatePONDAddress(address _updatedPOND) public onlyOwner {
        require(
            _updatedPOND != address(0),
            "ClusterRewards:updatePONDAddress - Updated POND token address cannot be 0"
        );
        POND = ERC20(_updatedPOND);
    }

    function changeRewardPerEpoch(uint256 _updatedRewardPerEpoch) public onlyOwner {
        totalRewardsPerEpoch = _updatedRewardPerEpoch;
    }

    function changePayoutDenomination(uint256 _updatedPayoutDenomination) public onlyOwner {
        payoutDenomination = _updatedPayoutDenomination;
    }

    function updateRewardDistributionWaitTime(uint256 _updatedRewardDistributionWaitTime) public onlyOwner {
        rewardDistributionWaitTime = _updatedRewardDistributionWaitTime;
    }
}<|MERGE_RESOLUTION|>--- conflicted
+++ resolved
@@ -100,7 +100,7 @@
         emit NetworkRewardUpdated(_networkId, _updatedRewardWeight);
     }
 
-<<<<<<< HEAD
+
     function feed(bytes32 _networkId, address[] memory _clusters, uint256[] memory _payouts, uint256 _epoch) public onlyFeeder {
         uint256 rewardDistributed = rewardDistributedPerEpoch[_epoch];
         if(rewardDistributed == 0) {
@@ -108,28 +108,18 @@
                 "ClusterRewards:feed - Can't distribute reward for new epoch within such short interval, please wait and try again");
             latestNewEpochRewardAt = block.timestamp;
         }
-        for(uint256 i=0; i < _clusters.length; i++) {
-            uint256 clusterReward = totalRewardsPerEpoch
-                                    .mul(rewardWeight[_networkId])
-                                    .mul(_payouts[i])
-                                    .div(totalWeight)
-                                    .div(payoutDenomination);
-            rewardDistributed = rewardDistributed.add(clusterReward);
-            clusterRewards[_clusters[i]] = clusterRewards[_clusters[i]].add(clusterReward);
-=======
-    function feed(bytes32 _networkId, address[] memory _clusters, uint256[] memory _payouts) public onlyFeeder {
         uint256 totalNetworkWeight = totalWeight;
         uint256 currentTotalRewardsPerEpoch = totalRewardsPerEpoch;
         uint256 currentPayoutDenomination = payoutDenomination;
+        uint256 networkRewardWeight = rewardWeight[_networkId]
         for(uint256 i=0; i < _clusters.length; i++) {
-            clusterRewards[_clusters[i]] = clusterRewards[_clusters[i]].add(
-                                                currentTotalRewardsPerEpoch
-                                                .mul(rewardWeight[_networkId])
-                                                .mul(_payouts[i])
-                                                .div(totalNetworkWeight)
-                                                .div(currentPayoutDenomination)
-                                            );
->>>>>>> 6e50f16b
+          uint256 clusterReward = currentTotalRewardsPerEpoch
+                                    .mul(networkRewardWeight)
+                                    .mul(_payouts[i])
+                                    .div(totalNetworkWeight)
+                                    .div(currentPayoutDenomination)
+            rewardDistributed = rewardDistributed.add(clusterReward);
+            clusterRewards[_clusters[i]] = clusterRewards[_clusters[i]].add(clusterReward);
         }
         require(rewardDistributed <= totalRewardsPerEpoch, "ClusterRewards:feed - Reward Distributed  can't  be more  than totalRewardPerEpoch");
         rewardDistributedPerEpoch[_epoch] = rewardDistributed;
