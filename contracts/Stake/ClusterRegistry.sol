--- conflicted
+++ resolved
@@ -267,16 +267,15 @@
         );
     }
 
-<<<<<<< HEAD
     function getRewardInfo(address _cluster) external returns(uint256, address) {
         return (getCommission(_cluster), clusters[_cluster].rewardAddress);
-=======
+    }
+    
     function addClientKeys(address[] memory _clusters) public onlyOwner {
         for(uint256 i=0; i < _clusters.length; i++) {
             address _clientKey = clusters[_clusters[i]].clientKey;
             require(_clientKey != address(0), "CR:ACK - Cluster has invalid client key");
             clientKeys[_clientKey] = _clusters[i];
         }
->>>>>>> 2d03e4d6
     }
 }