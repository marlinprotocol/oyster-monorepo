--- conflicted
+++ resolved
@@ -66,43 +66,16 @@
     event Redelegated(bytes32 stashId, address updatedCluster);
     event LockTimeUpdated(bytes32 selector, uint256 prevLockTime, uint256 updatedLockTime);
     event StashSplit(
-        bytes32 _newStashId, 
-        bytes32 _stashId, 
-        uint256 _stashIndex, 
-        bytes32[] _splitTokens, 
+        bytes32 _newStashId,
+        bytes32 _stashId,
+        uint256 _stashIndex,
+        bytes32[] _splitTokens,
         uint256[] _splitAmounts
     );
     event StashesMerged(bytes32 _stashId1, bytes32 _stashId2);
-<<<<<<< HEAD
-    event RedelegationCancelled(bytes32 indexed _stashId);
-
-    function initialize(
-        bytes32[] memory _tokenIds,
-        address[] memory _tokenAddresses,
-        address _MPONDTokenAddress,
-        address _clusterRegistryAddress,
-        address _rewardDelegatorsAddress,
-        address _owner)
-        initializer
-        public
-    {
-        require(
-            _tokenIds.length == _tokenAddresses.length,
-            "SM:I-each tokenId should have a corresponding tokenAddress and vice versa"
-        );
-        for(uint256 i=0; i < _tokenIds.length; i++) {
-            tokenAddresses[_tokenIds[i]] = Token(_tokenAddresses[i], true);
-            emit TokenAdded(_tokenIds[i], _tokenAddresses[i]);
-        }
-        MPOND = MPondLogic(_MPONDTokenAddress);
-        clusterRegistry = IClusterRegistry(_clusterRegistryAddress);
-        rewardDelegators = IRewardDelegators(_rewardDelegatorsAddress);
-        super.initialize(_owner);
-    }
-=======
     event StashUndelegationCancelled(bytes32 _stashId);
     event UndelegationWaitTimeUpdated(uint256 undelegationWaitTime);
->>>>>>> 04d51d6c
+    event RedelegationCancelled(bytes32 indexed _stashId);
 
     function updateLockWaitTime(bytes32 _selector, uint256 _updatedWaitTime) public onlyOwner {
         emit LockTimeUpdated(_selector, lockWaitTime[_selector], _updatedWaitTime);
@@ -249,7 +222,7 @@
                 _lockTokens(_tokenId, _amounts[i], msg.sender);
             }
         }
-        
+
         emit AddedToStash(_stashId, _stash.delegatedCluster, _tokens, _amounts);
     }
 
@@ -326,9 +299,9 @@
     }
 
     function _redelegateStash(
-        bytes32 _stashId, 
-        address _staker, 
-        address _delegatedCluster, 
+        bytes32 _stashId,
+        address _staker,
+        address _delegatedCluster,
         address _updatedCluster
     ) internal {
         require(
