--- conflicted
+++ resolved
@@ -5,12 +5,7 @@
 import "@openzeppelin/contracts-ethereum-package/contracts/ownership/Ownable.sol";
 import "@openzeppelin/contracts-ethereum-package/contracts/math/SafeMath.sol";
 import "./IRewardDelegators.sol";
-<<<<<<< HEAD
 import "../governance/mPondLogic.sol";
-=======
-import "../governance/MPondLogic.sol";
-import "./IClusterRegistry.sol";
->>>>>>> 2d03e4d6
 
 
 contract StakeManager is Initializable, Ownable {
@@ -69,9 +64,6 @@
     event RedelegationRequested(bytes32 stashId, address currentCluster, address updatedCluster, uint256 redelegatesAt);
     event Redelegated(bytes32 stashId, address updatedCluster);
     event LockTimeUpdated(bytes32 selector, uint256 prevLockTime, uint256 updatedLockTime);
-<<<<<<< HEAD
-    event UndelegationWaitTimeUpdated(uint256 undelegationWaitTime);
-=======
     event StashSplit(
         bytes32 _newStashId,
         bytes32 _stashId,
@@ -83,7 +75,6 @@
     event StashUndelegationCancelled(bytes32 _stashId);
     event UndelegationWaitTimeUpdated(uint256 undelegationWaitTime);
     event RedelegationCancelled(bytes32 indexed _stashId);
->>>>>>> 2d03e4d6
 
     function initialize(
         bytes32[] memory _tokenIds,
@@ -130,19 +121,9 @@
         rewardDelegators = IRewardDelegators(_updatedRewardDelegator);
     }
 
-<<<<<<< HEAD
     function updateUndelegationWaitTime(uint256 _undelegationWaitTime) public onlyOwner {
         undelegationWaitTime = _undelegationWaitTime;
         emit UndelegationWaitTimeUpdated(_undelegationWaitTime);
-=======
-    function updateClusterRegistry(
-        address _updatedClusterRegistry
-    ) public onlyOwner {
-        require(
-            _updatedClusterRegistry != address(0)
-        );
-        clusterRegistry = IClusterRegistry(_updatedClusterRegistry);
->>>>>>> 2d03e4d6
     }
 
     function updateUndelegationWaitTime(
@@ -266,14 +247,8 @@
             "DS1"
         );
         require(
-<<<<<<< HEAD
-            _delegatedCluster != address(0) && 
-            _delegatedCluster != address(0xFFfFfFffFFfffFFfFFfFFFFFffFFFffffFfFFFfF),
+            _delegatedCluster != address(0),
             "StakeManager:delegateStash - delegated cluster address is not valid"
-=======
-            clusterRegistry.isClusterValid(_delegatedCluster),
-            "DS2"
->>>>>>> 2d03e4d6
         );
         require(
             _stash.delegatedCluster == address(0),
@@ -304,19 +279,15 @@
             _stash.delegatedCluster != address(0),
             "RSR2"
         );
-<<<<<<< HEAD
-        require(
-            _newCluster != address(0) &&
-            _newCluster != address(0xFFfFfFffFFfffFFfFFfFFFFFffFFFffffFfFFFfF),
+        require(
+            _newCluster != address(0),
             "SM:RSR-Invalid cluster to redelegate"
         );
-=======
         uint256 _redelegationBlock = _requestStashRedelegation(_stashId, _newCluster);
         emit RedelegationRequested(_stashId, _stash.delegatedCluster, _newCluster, _redelegationBlock);
     }
 
     function _requestStashRedelegation(bytes32 _stashId, address _newCluster) internal returns(uint256) {
->>>>>>> 2d03e4d6
         bytes32 _lockId = keccak256(abi.encodePacked(REDELEGATION_LOCK_SELECTOR, _stashId));
         uint256 _unlockBlock = locks[_lockId].unlockBlock;
         require(
@@ -341,8 +312,6 @@
             "RS2"
         );
         address _updatedCluster = address(locks[_lockId].iValue);
-<<<<<<< HEAD
-=======
         _redelegateStash(_stashId, _stash.staker, _stash.delegatedCluster, _updatedCluster);
         delete locks[_lockId];
     }
@@ -357,7 +326,6 @@
             clusterRegistry.isClusterValid(_updatedCluster),
             "IRS1"
         );
->>>>>>> 2d03e4d6
         bytes32[] memory _tokens = rewardDelegators.getFullTokenList();
         uint256[] memory _amounts = new uint256[](_tokens.length);
         for(uint256 i=0; i < _tokens.length; i++) {
