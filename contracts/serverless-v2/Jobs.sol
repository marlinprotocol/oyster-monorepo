// SPDX-License-Identifier: UNLICENSED
pragma solidity ^0.8.0;

import "@openzeppelin/contracts-upgradeable/proxy/utils/Initializable.sol";
import "@openzeppelin/contracts-upgradeable/utils/ContextUpgradeable.sol";
import "@openzeppelin/contracts-upgradeable/utils/introspection/ERC165Upgradeable.sol";
import "@openzeppelin/contracts-upgradeable/access/AccessControlUpgradeable.sol";
import "@openzeppelin/contracts-upgradeable/proxy/utils/UUPSUpgradeable.sol";
import "@openzeppelin/contracts/token/ERC20/IERC20.sol";
import "@openzeppelin/contracts/token/ERC20/utils/SafeERC20.sol";
import "./Executors.sol";

/**
 * @title Jobs Contract
 * @dev This contract manages job creation, execution, and reward distribution. 
 * @dev This contract is upgradeable and uses the UUPS (Universal Upgradeable Proxy Standard) pattern.
 */
contract Jobs is
    Initializable, // initializer
    ContextUpgradeable, // _msgSender, _msgData
    ERC165Upgradeable, // supportsInterface
    AccessControlUpgradeable,
    UUPSUpgradeable // public upgrade
{
    using SafeERC20 for IERC20;
    using ECDSA for bytes32;

    /// @notice Thrown when the staking token address is zero.
    error JobsZeroAddressStakingToken();
    /// @notice Thrown when the USDC token address is zero.
    error JobsZeroAddressUsdcToken();

    /**
     * @dev Initializes the logic contract without any admins and safeguards against a potential takeover.
     * @param _stakingToken The address of the staking token contract(POND).
     * @param _usdcToken The address of the USDC token contract.
     * @param _signMaxAge The maximum age of a valid signature in seconds.
     * @param _executionBufferTime The buffer time allowed for job execution in milliseconds.
     * @param _noOfNodesToSelect The number of executor nodes to select for a job.
     * @param _executorFeePerMs The fee paid to executors per millisecond.
     * @param _stakingRewardPerMs The staking reward per millisecond, paid to the payment pool.
     * @param _stakingPaymentPoolAddress The address of the staking payment pool.
     * @param _usdcPaymentPoolAddress The address of the USDC payment pool.
     * @param _executors The Executors contract responsible for selecting executors.
     */
    /// @custom:oz-upgrades-unsafe-allow constructor
    constructor(
        IERC20 _stakingToken,
        IERC20 _usdcToken,
        uint256 _signMaxAge,
        uint256 _executionBufferTime,
        uint256 _noOfNodesToSelect,
        uint256 _executorFeePerMs,
        uint256 _stakingRewardPerMs,
        address _stakingPaymentPoolAddress,
        address _usdcPaymentPoolAddress,
        Executors _executors
    ) {
        _disableInitializers();

        if (address(_stakingToken) == address(0)) revert JobsZeroAddressStakingToken();
        STAKING_TOKEN = _stakingToken;

        if (address(_usdcToken) == address(0)) revert JobsZeroAddressUsdcToken();
        USDC_TOKEN = _usdcToken;

        SIGN_MAX_AGE = _signMaxAge;
        EXECUTION_BUFFER_TIME = _executionBufferTime;
        NO_OF_NODES_TO_SELECT = _noOfNodesToSelect;

        EXECUTOR_FEE_PER_MS = _executorFeePerMs;
        STAKING_REWARD_PER_MS = _stakingRewardPerMs;

        STAKING_PAYMENT_POOL = _stakingPaymentPoolAddress;
        USDC_PAYMENT_POOL = _usdcPaymentPoolAddress;

        EXECUTORS = _executors;
    }

    //-------------------------------- Overrides start --------------------------------//

    /// @inheritdoc ERC165Upgradeable
    function supportsInterface(
        bytes4 interfaceId
    ) public view virtual override(ERC165Upgradeable, AccessControlUpgradeable) returns (bool) {
        return super.supportsInterface(interfaceId);
    }

    /// @inheritdoc UUPSUpgradeable
    function _authorizeUpgrade(address /*account*/) internal view override onlyRole(DEFAULT_ADMIN_ROLE) {}

    //-------------------------------- Overrides end --------------------------------//

    //-------------------------------- Initializer start --------------------------------//

    /// @notice Thrown when the admin address is zero.
    error JobsZeroAddressAdmin();

    /**
     * @dev Initializes the contract with the specified admin address.
     * @param _admin The address of the admin.
     */
    function initialize(address _admin) public initializer {
        if (_admin == address(0)) revert JobsZeroAddressAdmin();

        __Context_init_unchained();
        __ERC165_init_unchained();
        __AccessControl_init_unchained();
        __UUPSUpgradeable_init_unchained();

        _grantRole(DEFAULT_ADMIN_ROLE, _admin);
    }

    //-------------------------------- Initializer end --------------------------------//

    /// @custom:oz-upgrades-unsafe-allow state-variable-immutable
    IERC20 public immutable STAKING_TOKEN;

    /// @custom:oz-upgrades-unsafe-allow state-variable-immutable
    IERC20 public immutable USDC_TOKEN;

    /// @notice Maximum age of a valid signature, in seconds.
    /// @custom:oz-upgrades-unsafe-allow state-variable-immutable
    uint256 public immutable SIGN_MAX_AGE;

    /// @custom:oz-upgrades-unsafe-allow state-variable-immutable
    uint256 public immutable EXECUTION_BUFFER_TIME;

    /// @custom:oz-upgrades-unsafe-allow state-variable-immutable
    uint256 public immutable NO_OF_NODES_TO_SELECT;

    /// @custom:oz-upgrades-unsafe-allow state-variable-immutable
    uint256 public immutable EXECUTOR_FEE_PER_MS;

    /// @custom:oz-upgrades-unsafe-allow state-variable-immutable
    uint256 public immutable STAKING_REWARD_PER_MS;

    /// @custom:oz-upgrades-unsafe-allow state-variable-immutable
    address public immutable STAKING_PAYMENT_POOL;

    /// @custom:oz-upgrades-unsafe-allow state-variable-immutable
    address public immutable USDC_PAYMENT_POOL;

    /// @custom:oz-upgrades-unsafe-allow state-variable-immutable
    Executors public immutable EXECUTORS;

    //-------------------------------- Job start --------------------------------//

    struct Job {
        uint256 deadline; // in milliseconds
        uint256 execStartTime;
        uint256 executionTime; // it stores the execution time for first output submitted only (in milliseconds)
        address jobOwner;
        uint8 outputCount;
        address[] selectedExecutors;
        mapping(address => bool) hasExecutedJob; // selectedExecutor => hasExecuted
    }

    // jobKey => Job
    Job[] public jobs;

    bytes32 private constant DOMAIN_SEPARATOR =
        keccak256(
            abi.encode(
                keccak256("EIP712Domain(string name,string version)"),
                keccak256("marlin.oyster.Jobs"),
                keccak256("1")
            )
        );
    bytes32 private constant SUBMIT_OUTPUT_TYPEHASH =
        keccak256("SubmitOutput(uint256 jobId,bytes output,uint256 totalTime,uint8 errorCode,uint256 signTimestamp)");

    /**
     * @dev Emitted when a new job is created.
     * @param jobId The ID of the job created.
     * @param jobOwner The address of the job owner.
     * @param codehash The transaction hash storing the job code.
     * @param codeInputs The inputs to the job code.
     * @param deadline The deadline for the job in milliseconds.
     * @param selectedExecutors The selected executors for the job.
     */
    event JobCreated(
        uint256 indexed jobId,
        address indexed jobOwner,
        bytes32 codehash,
        bytes codeInputs,
        uint256 deadline, // in milliseconds
        address[] selectedExecutors
    );

    /**
     * @dev Emitted when an output is submitted for a job.
     * @param jobId The ID of the job.
     * @param output The output data.
     * @param totalTime The total time taken to execute the job in milliseconds.
     * @param errorCode The error code associated with the job execution.
     * @param outputCount The number of outputs submitted for the job.
     */
    event JobResponded(uint256 indexed jobId, bytes output, uint256 totalTime, uint8 errorCode, uint8 outputCount);

    /**
     * @dev Emitted when the job result callback is called.
     * @param jobId The ID of the job.
     * @param callback_success Boolean indicating if the callback was successful.
     */
    event JobResultCallbackCalled(uint256 indexed jobId, bool callback_success);

    /**
     * @dev Emitted when the job failure callback is called.
     * @param jobId The ID of the job.
     * @param callback_success Boolean indicating if the callback was successful.
     */
    event JobFailureCallbackCalled(uint256 indexed jobId, bool callback_success);

    /// @notice Thrown when the signature is too old.
    error JobsSignatureTooOld();
    /// @notice Thrown when the job execution time has passed.
    error JobsExecutionTimeOver();
    /// @notice Thrown when the executor is not selected for the job.
    error JobsNotSelectedExecutor();
    /// @notice Thrown when the executor has already submitted output for the job.
    error JobsExecutorAlreadySubmittedOutput();
    /// @notice Thrown when there are unavailable resources to execute the job.
    error JobsUnavailableResources();

    //-------------------------------- internal functions start --------------------------------//

    function _createJob(
        uint8 _env,
        bytes32 _codehash,
        bytes memory _codeInputs,
        uint256 _deadline, // in milliseconds
        address _jobOwner
    ) internal returns (uint256 jobId) {
        address[] memory selectedNodes = EXECUTORS.selectExecutors(_env, NO_OF_NODES_TO_SELECT);
        // if no executors are selected, then return with error code 1
        if (selectedNodes.length < NO_OF_NODES_TO_SELECT) {
            revert JobsUnavailableResources();
        }

        // deposit escrow amount(USDC)
        USDC_TOKEN.safeTransferFrom(
            _jobOwner,
            address(this),
            _deadline * (EXECUTOR_FEE_PER_MS + STAKING_REWARD_PER_MS)
        );

        jobId = _create(_codehash, _codeInputs, _deadline, _jobOwner, selectedNodes);
    }

    function _create(
        bytes32 _codehash,
        bytes memory _codeInputs,
        uint256 _deadline, // in milliseconds
        address _jobOwner,
        address[] memory _selectedNodes
    ) internal returns (uint256 jobId) {
        // create a struct
        jobId = jobs.length;
        jobs.push();
        jobs[jobId].deadline = _deadline;
        jobs[jobId].execStartTime = block.timestamp;
        jobs[jobId].jobOwner = _jobOwner;
        jobs[jobId].selectedExecutors = _selectedNodes;

        emit JobCreated(jobId, _jobOwner, _codehash, _codeInputs, _deadline, _selectedNodes);
    }

    function _submitOutput(
        bytes memory _signature,
        uint256 _jobId,
        bytes memory _output,
        uint256 _totalTime,
        uint8 _errorCode,
        uint256 _signTimestamp
    ) internal {
        if (
            (block.timestamp * 1000) >
            (jobs[_jobId].execStartTime * 1000) + jobs[_jobId].deadline + (EXECUTION_BUFFER_TIME * 1000)
        ) revert JobsExecutionTimeOver();

        // signature check
        address enclaveAddress = _verifyOutputSign(_signature, _jobId, _output, _totalTime, _errorCode, _signTimestamp);

        if (!_isJobExecutor(_jobId, enclaveAddress)) revert JobsNotSelectedExecutor();
        if (jobs[_jobId].hasExecutedJob[enclaveAddress]) revert JobsExecutorAlreadySubmittedOutput();

        EXECUTORS.releaseExecutor(enclaveAddress);
        jobs[_jobId].hasExecutedJob[enclaveAddress] = true;

        uint8 outputCount = ++jobs[_jobId].outputCount;
        _totalTime = _totalTime > jobs[_jobId].deadline ? jobs[_jobId].deadline : _totalTime;
        if (outputCount == 1) jobs[_jobId].executionTime = _totalTime;

        // on reward distribution, 1st output executor node gets max reward
        // reward ratio - 4:3:2
        _transferRewardPayout(_jobId, outputCount, enclaveAddress);

        // TODO: add callback gas
        if (outputCount == 1) {
            address jobOwner = jobs[_jobId].jobOwner;
            (bool success, ) = jobOwner.call(
                abi.encodeWithSignature(
                    "oysterResultCall(uint256,bytes,uint8,uint256)",
                    _jobId,
                    _output,
                    _errorCode,
                    _totalTime
                )
            );
            emit JobResultCallbackCalled(_jobId, success);
        }
        emit JobResponded(_jobId, _output, _totalTime, _errorCode, outputCount);
    }

    function _verifyOutputSign(
        bytes memory _signature,
        uint256 _jobId,
        bytes memory _output,
        uint256 _totalTime,
        uint8 _errorCode,
        uint256 _signTimestamp
    ) internal view returns (address) {
        if (block.timestamp > _signTimestamp + SIGN_MAX_AGE) revert JobsSignatureTooOld();

        bytes32 hashStruct = keccak256(
            abi.encode(SUBMIT_OUTPUT_TYPEHASH, _jobId, keccak256(_output), _totalTime, _errorCode, _signTimestamp)
        );
        bytes32 digest = keccak256(abi.encodePacked("\x19\x01", DOMAIN_SEPARATOR, hashStruct));
        address signer = digest.recover(_signature);

        EXECUTORS.allowOnlyVerified(signer);
        return signer;
    }

    function _transferRewardPayout(uint256 _jobId, uint256 _outputCount, address _enclaveAddress) internal {
        address owner = EXECUTORS.getOwner(_enclaveAddress);
        uint256 executionTime = jobs[_jobId].executionTime;
        address jobOwner = jobs[_jobId].jobOwner;
        uint256 deadline = jobs[_jobId].deadline;
        uint256 executorsFee = executionTime * EXECUTOR_FEE_PER_MS;
        // for first output
        if (_outputCount == 1) {
            // transfer payout to executor
            USDC_TOKEN.safeTransfer(owner, (executorsFee * 4) / 9);
            // transfer payout to payment pool
            USDC_TOKEN.safeTransfer(USDC_PAYMENT_POOL, executionTime * STAKING_REWARD_PER_MS);
            // transfer to job owner
            USDC_TOKEN.safeTransfer(
                jobOwner,
                (deadline - executionTime) * (EXECUTOR_FEE_PER_MS + STAKING_REWARD_PER_MS)
            );
        }
        // for second output
        else if (_outputCount == 2) {
            // transfer payout to executor
            USDC_TOKEN.safeTransfer(owner, executorsFee / 3);
        }
        // for 3rd output
        else {
            // transfer payout to executor
            USDC_TOKEN.safeTransfer(owner, executorsFee - ((executorsFee * 4) / 9) - (executorsFee / 3));
            // cleanup job data after 3rd output submitted
            _cleanJobData(_jobId);
        }
    }

    function _cleanJobData(uint256 _jobId) internal {
        uint256 len = jobs[_jobId].selectedExecutors.length;
        for (uint256 index = 0; index < len; index++) {
            address enclaveAddress = jobs[_jobId].selectedExecutors[index];
            delete jobs[_jobId].hasExecutedJob[enclaveAddress];
        }
        delete jobs[_jobId].selectedExecutors;
        delete jobs[_jobId];
    }

    function _isJobExecutor(uint256 _jobId, address _enclaveAddress) internal view returns (bool) {
        address[] memory selectedNodes = jobs[_jobId].selectedExecutors;
        uint256 len = selectedNodes.length;
        for (uint256 index = 0; index < len; index++) {
            if (selectedNodes[index] == _enclaveAddress) return true;
        }
        return false;
    }

    //-------------------------------- internal functions end ----------------------------------//

    //-------------------------------- external functions start --------------------------------//

    /**
     * @notice Creates a new job with the specified parameters.
<<<<<<< HEAD
     * env The execution environment supported by the enclave.
     * @param _codehash The hash of the job code.
=======
     * @param _codehash The transaction hash storing the code in calldata, that needs to be executed.
>>>>>>> 602f5798
     * @param _codeInputs The inputs to the job code.
     * @param _deadline The deadline for the job in milliseconds.
     * @return jobId The ID of the job created.
     */
    function createJob(
        uint8 _env,
        bytes32 _codehash,
        bytes memory _codeInputs,
        uint256 _deadline // in milliseconds
    ) external returns (uint256) {
        return _createJob(_env, _codehash, _codeInputs, _deadline, _msgSender());
    }

    /**
     * @notice Submits the output for a job.
     * @param _signature The signature of the executor.
     * @param _jobId The ID of the job.
     * @param _output The output data.
     * @param _totalTime The total time taken to execute the job in milliseconds.
     * @param _errorCode The error code associated with the job execution.
     * @param _signTimestamp The timestamp of the signature.
     */
    function submitOutput(
        bytes memory _signature,
        uint256 _jobId,
        bytes memory _output,
        uint256 _totalTime,
        uint8 _errorCode,
        uint256 _signTimestamp
    ) external {
        _submitOutput(_signature, _jobId, _output, _totalTime, _errorCode, _signTimestamp);
    }

    //-------------------------------- external functions end ----------------------------------//

    //-------------------------------- Job end --------------------------------//

    //-------------------------------- Timeout start --------------------------------//

    /**
     * @notice Emitted when an executor is slashed due to execution timeout.
     * @param jobId The ID of the job.
     * @param enclaveAddress The address of the slashed executor.
     */
    event SlashedOnExecutionTimeout(uint256 indexed jobId, address indexed enclaveAddress);

    /// @notice Thrown when the job ID is invalid.
    error JobsInvalidJob();
    /// @notice Thrown when the job deadline has not yet passed.
    error JobsDeadlineNotOver();

    //-------------------------------- internal functions start ----------------------------------//

    function _slashOnExecutionTimeout(uint256 _jobId) internal {
        if (jobs[_jobId].execStartTime == 0) revert JobsInvalidJob();

        // check for time
        if (
            (block.timestamp * 1000) <=
            (jobs[_jobId].execStartTime * 1000) + jobs[_jobId].deadline + (EXECUTION_BUFFER_TIME * 1000)
        ) revert JobsDeadlineNotOver();

        address jobOwner = jobs[_jobId].jobOwner;
        uint8 outputCount = jobs[_jobId].outputCount;
        bool isNoOutputSubmitted = (outputCount == 0);
        uint256 deadline = jobs[_jobId].deadline;
        uint256 executionTime = jobs[_jobId].executionTime;

        _releaseEscrowAmount(jobOwner, outputCount, deadline, executionTime);

        // slash Execution node
        uint256 len = jobs[_jobId].selectedExecutors.length;
        uint256 slashAmount = 0;
        for (uint256 index = 0; index < len; index++) {
            address enclaveAddress = jobs[_jobId].selectedExecutors[index];

            if (!jobs[_jobId].hasExecutedJob[enclaveAddress]) {
                slashAmount += EXECUTORS.slashExecutor(enclaveAddress);
                emit SlashedOnExecutionTimeout(_jobId, enclaveAddress);
            }
            delete jobs[_jobId].hasExecutedJob[enclaveAddress];
        }

        delete jobs[_jobId].selectedExecutors;
        delete jobs[_jobId];

        if (isNoOutputSubmitted) {
            // transfer the slashed amount to job owner
            STAKING_TOKEN.safeTransfer(jobOwner, slashAmount);
            // TODO: add gas limit
            (bool success, ) = jobOwner.call(
                abi.encodeWithSignature("oysterFailureCall(uint256,uint256)", _jobId, slashAmount)
            );
            emit JobFailureCallbackCalled(_jobId, success);
        } else {
            // transfer the slashed amount to payment pool
            STAKING_TOKEN.safeTransfer(STAKING_PAYMENT_POOL, slashAmount);
        }
    }

    function _releaseEscrowAmount(
        address _jobOwner,
        uint8 _outputCount,
        uint256 _deadline,
        uint256 _executionTime
    ) internal {
        uint256 jobOwnerDeposit = _deadline * (EXECUTOR_FEE_PER_MS + STAKING_REWARD_PER_MS);
        uint256 executorsFee = _executionTime * EXECUTOR_FEE_PER_MS;
        if (_outputCount == 0) {
            // transfer back the whole escrow amount to gateway if no output submitted
            USDC_TOKEN.safeTransfer(_jobOwner, jobOwnerDeposit);
        } else if (_outputCount == 1) {
            // Note: No need to pay job owner the remaining, it has already been paid when first output is submitted
            // transfer the expected reward of second and third submitter to payment pool
            USDC_TOKEN.safeTransfer(USDC_PAYMENT_POOL, executorsFee - (executorsFee * 4) / 9);
        }
        // if _outputCount = 2
        else {
            // Note: No need to pay job owner the remaining, it has already been paid when first output is submitted
            // transfer the expected reward of third submitter to payment pool
            USDC_TOKEN.safeTransfer(USDC_PAYMENT_POOL, executorsFee - ((executorsFee * 4) / 9) - (executorsFee / 3));
        }
    }

    //-------------------------------- internal functions end ----------------------------------//

    //-------------------------------- external functions start ----------------------------------//

    /**
     * @notice Slashes executors for a job if the execution has timed out.
     * @dev This function is called externally to trigger the slashing mechanism for a 
     *      job when the execution time has exceeded the allowed deadline plus buffer time.
     * @param _jobId The ID of the job for which executors are to be slashed.
     */
    function slashOnExecutionTimeout(uint256 _jobId) external {
        _slashOnExecutionTimeout(_jobId);
    }

    //-------------------------------- external functions end ----------------------------------//

    //-------------------------------- Timeout end --------------------------------//

    /**
     * @notice Retrieves the list of executors selected for a specific job.
     * @param _jobId The ID of the job for which to retrieve the selected executors.
     * @return An array of addresses representing the executors selected for the job.
     */
    function getSelectedExecutors(uint256 _jobId) external view returns (address[] memory) {
        return jobs[_jobId].selectedExecutors;
    }
}<|MERGE_RESOLUTION|>--- conflicted
+++ resolved
@@ -390,12 +390,8 @@
 
     /**
      * @notice Creates a new job with the specified parameters.
-<<<<<<< HEAD
-     * env The execution environment supported by the enclave.
-     * @param _codehash The hash of the job code.
-=======
+     * @param _env The execution environment supported by the enclave.
      * @param _codehash The transaction hash storing the code in calldata, that needs to be executed.
->>>>>>> 602f5798
      * @param _codeInputs The inputs to the job code.
      * @param _deadline The deadline for the job in milliseconds.
      * @return jobId The ID of the job created.
