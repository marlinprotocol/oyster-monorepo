// SPDX-License-Identifier: MIT

pragma solidity ^0.8.0;

/* Libraries */
import {SafeERC20} from "@openzeppelin/contracts/token/ERC20/utils/SafeERC20.sol";

/* Contracts */
import {LockUpgradeable} from "../lock/LockUpgradeable.sol";
import {Initializable} from "@openzeppelin/contracts-upgradeable/proxy/utils/Initializable.sol";
import {ContextUpgradeable} from "@openzeppelin/contracts-upgradeable/utils/ContextUpgradeable.sol";
import {ERC165Upgradeable} from "@openzeppelin/contracts-upgradeable/utils/introspection/ERC165Upgradeable.sol";
import {AccessControlUpgradeable} from "@openzeppelin/contracts-upgradeable/access/AccessControlUpgradeable.sol";
import {AccessControlEnumerableUpgradeable} from
    "@openzeppelin/contracts-upgradeable/access/AccessControlEnumerableUpgradeable.sol";
import {
    UUPSUpgradeable,
    ERC1967UpgradeUpgradeable
} from "@openzeppelin/contracts-upgradeable/proxy/utils/UUPSUpgradeable.sol";

/* Interfaces */
import {IERC20} from "@openzeppelin/contracts/token/ERC20/IERC20.sol";
import {ICredit} from "./interfaces/ICredit.sol";

import "hardhat/console.sol";

contract MarketV1 is
    Initializable, // initializer
    ContextUpgradeable, // _msgSender, _msgData
    ERC165Upgradeable, // supportsInterface
    AccessControlUpgradeable, // RBAC
    AccessControlEnumerableUpgradeable, // RBAC enumeration
    ERC1967UpgradeUpgradeable, // delegate slots, proxy admin, private upgrade
    UUPSUpgradeable, // public upgrade
    LockUpgradeable // time locks
{
    using SafeERC20 for IERC20;

    // in case we add more contracts in the inheritance chain
    uint256[500] private __gap_0;

    /// @custom:oz-upgrades-unsafe-allow constructor
    // initializes the logic contract without any admins
    // safeguard against takeover of the logic contract
    constructor() initializer {}

    modifier onlyAdmin() {
        require(hasRole(DEFAULT_ADMIN_ROLE, _msgSender()), "only admin");
        _;
    }

    //-------------------------------- Overrides start --------------------------------//

    function supportsInterface(bytes4 interfaceId)
        public
        view
        virtual
        override(ERC165Upgradeable, AccessControlUpgradeable, AccessControlEnumerableUpgradeable)
        returns (bool)
    {
        return super.supportsInterface(interfaceId);
    }

    function _grantRole(bytes32 role, address account)
        internal
        virtual
        override(AccessControlUpgradeable, AccessControlEnumerableUpgradeable)
    {
        super._grantRole(role, account);
    }

    function _revokeRole(bytes32 role, address account)
        internal
        virtual
        override(AccessControlUpgradeable, AccessControlEnumerableUpgradeable)
    {
        super._revokeRole(role, account);

        // protect against accidentally removing all admins
        require(getRoleMemberCount(DEFAULT_ADMIN_ROLE) != 0);
    }

    function _authorizeUpgrade(address /*account*/ ) internal view override onlyAdmin {}

    //-------------------------------- Overrides end --------------------------------//

    //-------------------------------- Initializer start --------------------------------//

    uint256[50] private __gap_1;

    function initialize(address _admin, IERC20 _token, bytes32[] memory _selectors, uint256[] memory _lockWaitTimes)
        public
        initializer
    {
        require(_selectors.length == _lockWaitTimes.length);

        __Context_init_unchained();
        __ERC165_init_unchained();
        __AccessControl_init_unchained();
        __AccessControlEnumerable_init_unchained();
        __ERC1967Upgrade_init_unchained();
        __UUPSUpgradeable_init_unchained();
        __Lock_init_unchained(_selectors, _lockWaitTimes);

        _setupRole(DEFAULT_ADMIN_ROLE, _admin);

        _updateToken(_token);
    }
    
    function reinitialize(uint256 _shutdownWindow, IERC20 _creditToken) public onlyAdmin reinitializer(2) {
        // set the first 8 bytes of the job as a prefix with the chainId
        jobIndex = (bytes32(block.chainid) << 224);  

        _updateShutdownWindow(_shutdownWindow);
        _updateCreditToken(_creditToken);
    }

    //-------------------------------- Initializer end --------------------------------//

    //-------------------------------- Providers start --------------------------------//

    struct Provider {
        string cp; // url of control plane
    }

    mapping(address => Provider) public providers;

    uint256[49] private __gap_2;

    event ProviderAdded(address indexed provider, string cp);
    event ProviderRemoved(address indexed provider);
    event ProviderUpdatedWithCp(address indexed provider, string newCp);

    function _providerAdd(address _provider, string memory _cp) internal {
        require(bytes(providers[_provider].cp).length == 0, "already exists");
        require(bytes(_cp).length != 0, "invalid");

        providers[_provider] = Provider(_cp);

        emit ProviderAdded(_provider, _cp);
    }

    function _providerRemove(address _provider) internal {
        require(bytes(providers[_provider].cp).length != 0, "not found");

        delete providers[_provider];

        emit ProviderRemoved(_provider);
    }

    function _providerUpdateWithCp(address _provider, string memory _cp) internal {
        require(bytes(providers[_provider].cp).length != 0, "not found");
        require(bytes(_cp).length != 0, "invalid");

        providers[_provider].cp = _cp;

        emit ProviderUpdatedWithCp(_provider, _cp);
    }

    function providerAdd(string memory _cp) external {
        return _providerAdd(_msgSender(), _cp);
    }

    function providerRemove() external {
        return _providerRemove(_msgSender());
    }

    function providerUpdateWithCp(string memory _cp) external {
        return _providerUpdateWithCp(_msgSender(), _cp);
    }

    //-------------------------------- Providers end --------------------------------//

    //-------------------------------- Jobs start --------------------------------//

    bytes32 public constant RATE_LOCK_SELECTOR = keccak256("RATE_LOCK");
    bytes32 public constant EMERGENCY_WITHDRAW_ROLE = keccak256("EMERGENCY_WITHDRAW_ROLE"); // 0x66f144ecd65ad16d38ecdba8687842af4bc05fde66fe3d999569a3006349785f

    struct Job {
        string metadata;
        address owner;
        address provider;
        uint256 rate;
        uint256 balance;
        uint256 lastSettled; // payment has been settled up to this timestamp
    }

    mapping(bytes32 => Job) public jobs;
    bytes32 public jobIndex;

    IERC20 public token;
    uint256 public constant EXTRA_DECIMALS = 12;

    uint256 public shutdownWindow;

    uint256[46] private __gap_3;

    event TokenUpdated(IERC20 indexed oldToken, IERC20 indexed newToken);
    event CreditTokenUpdated(IERC20 indexed oldCreditToken, IERC20 indexed newCreditToken);
    event ShutdownWindowUpdated(uint256 shutdownWindow);

    event JobOpened(bytes32 indexed jobId, string metadata, address indexed owner, address indexed provider);
    event JobSettled(bytes32 indexed jobId, uint256 lastSettled);
    event JobClosed(bytes32 indexed jobId);
    event JobDeposited(bytes32 indexed jobId, address indexed token, address indexed from, uint256 amount);
    event JobWithdrawn(bytes32 indexed jobId, address indexed token, address indexed to, uint256 amount);
    event JobRateRevised(bytes32 indexed jobId, uint256 newRate);
    event JobMetadataUpdated(bytes32 indexed jobId, string metadata);

    modifier onlyExistingJob(bytes32 _jobId) {
        require(jobs[_jobId].owner != address(0), "job not found");
        _;
    }

    modifier onlyJobOwner(bytes32 _jobId) {
        require(jobs[_jobId].owner == _msgSender(), "only job owner");
        _;
    }

    function _updateToken(IERC20 _token) internal {
        token = _token;
        emit TokenUpdated(token, _token);
    }

    function updateToken(IERC20 _token) external onlyAdmin {
        _updateToken(_token);
    }

    function _updateShutdownWindow(uint256 _shutdownWindow) internal {
        shutdownWindow = _shutdownWindow;
        emit ShutdownWindowUpdated(_shutdownWindow);
    }

    function updateShutdownWindow(uint256 _shutdownWindow) external onlyAdmin {
        _updateShutdownWindow(_shutdownWindow);
    }

    function _updateCreditToken(IERC20 _creditToken) internal {
        creditToken = _creditToken;
        emit CreditTokenUpdated(creditToken, _creditToken);
    }

    function updateCreditToken(IERC20 _creditToken) external onlyAdmin {
        _updateCreditToken(_creditToken);
    }

    function emergencyWithdraw(address _token, address _to, uint256 _amount) external onlyAdmin {
        require(hasRole(EMERGENCY_WITHDRAW_ROLE, _msgSender()), "only to emergency withdraw role");
        IERC20(_token).safeTransfer(_to, _amount);
    }

    function _jobOpen(string calldata _metadata, address _owner, address _provider, uint256 _rate, uint256 _balance) internal {
        uint256 _jobIndex = uint256(jobIndex);
        jobIndex = bytes32(_jobIndex + 1);
        bytes32 jobId = bytes32(_jobIndex);

        // create job with initial balance 0
<<<<<<< HEAD
        jobs[jobId] = Job(_metadata, _owner, _provider, 0, 0, block.timestamp);
        emit JobOpened(jobId, _metadata, _owner, _provider);
=======
        jobs[jobId] = Job(_metadata, _msgSender(), _provider, 0, 0, block.timestamp);
        emit JobOpened(jobId, _metadata, _msgSender(), _provider);
>>>>>>> 51e62d73

        // deposit initial balance
        _deposit(jobId, _msgSender(), _balance);

        // set rate and pay shutdown delay cost upfront
        _jobReviseRate(jobId, _rate);
    }

    function _jobSettle(bytes32 _jobId) internal {
        require(block.timestamp > jobs[_jobId].lastSettled, "nothing to settle before lastSettled");
        _jobSettle(_jobId, jobs[_jobId].rate, block.timestamp);
    }

    function _jobSettle(bytes32 _jobId, uint256 _rate, uint256 _settleTill) internal returns(bool insufficientFunds) {
        uint256 lastSettled = jobs[_jobId].lastSettled;
        require(_settleTill >= lastSettled, "cannot settle before lastSettled");

        uint256 usageDuration = _settleTill - lastSettled;
        uint256 amountUsed = _calcAmountUsed(_rate, usageDuration);
        uint256 settleAmount = _min(amountUsed, jobs[_jobId].balance);
        _settle(_jobId, settleAmount);
        jobs[_jobId].lastSettled = _settleTill;
        emit JobSettled(_jobId, _settleTill);
        insufficientFunds = amountUsed > settleAmount;
    }

    function _jobClose(bytes32 _jobId) internal {
        // deduct shutdown delay cost
        _jobSettle(_jobId, jobs[_jobId].rate, block.timestamp + shutdownWindow);

        // refund leftover balance
        uint256 _balance = jobs[_jobId].balance;
        if (_balance > 0) {
            _withdraw(_jobId, _msgSender(), _balance);
        }

        delete jobs[_jobId];
        emit JobClosed(_jobId);
    }

    function _jobDeposit(bytes32 _jobId, uint256 _amount) internal {
        require(_amount > 0, "invalid amount");
        _deposit(_jobId, _msgSender(), _amount);
    }

    function _jobWithdraw(bytes32 _jobId, uint256 _amount) internal {
        require(_amount > 0, "invalid amount");

        require(
            _jobSettle(_jobId, jobs[_jobId].rate, block.timestamp + shutdownWindow),
            "insufficient funds to withdraw"
        );

        // withdraw
        _withdraw(_jobId, _msgSender(), _amount);
    }

    function _jobReviseRate(bytes32 _jobId, uint256 _newRate) internal {
        require(jobs[_jobId].rate != _newRate, "rate has not changed");

        uint256 lastSettled = jobs[_jobId].lastSettled;
        if (block.timestamp > lastSettled) {
            require(
                _jobSettle(_jobId, jobs[_jobId].rate, block.timestamp),
                "insufficient funds to settle before revising rate"
            );
        }

        // update rate and lastSettled
        uint256 oldRate = jobs[_jobId].rate;
        jobs[_jobId].rate = _newRate;
        emit JobRateRevised(_jobId, _newRate);

        // deduct shutdown delay cost
        // higher rate is used to calculate shutdown delay cost
        uint256 higherRate = _max(oldRate, _newRate);
        require(
            _jobSettle(_jobId, higherRate, block.timestamp + shutdownWindow),
            "insufficient funds to revise rate"
        );
    }

    function _jobMetadataUpdate(bytes32 _jobId, string calldata _metadata) internal {
        string memory oldMetadata = jobs[_jobId].metadata;
        require(
            keccak256(abi.encodePacked(oldMetadata)) != keccak256(abi.encodePacked(_metadata)),
            "metadata has not changed"
        );
        jobs[_jobId].metadata = _metadata;
        emit JobMetadataUpdated(_jobId, _metadata);
    }

    /**
     * @notice  Opens a new job.
     *          To ensure the provider is paid for the shutdown window, if the deposit amount is exactly equal to
     *          the shutdownWindowCost, the provider is incentivized to shut down the job immediately after opening.
     *          Therefore, it should be noted that `(deposit amount) - shutdownWindowCost` is the actual amount to be
     *          used for running the job.
     * @dev     `shutdownWindowCost` is paid upfront.
     *          min(_balance, creditAllowance, creditBalance) amount of Credit tokens will be transferred from the caller to the job.
     * @param   _metadata  The metadata of the job.
     * @param   _provider  The provider of the job.
     * @param   _rate      The rate of the job.
     * @param   _balance   Amount of tokens to deposit into the job.
     */
    function jobOpen(string calldata _metadata, address _provider, uint256 _rate, uint256 _balance) external {
        _jobOpen(_metadata, _msgSender(), _provider, _rate, _balance);
    }

    /**
     * @notice  Settles the job and sends the amount settled to the job's provider.
     *          If the job has Credit balance, the credit balance will be deducted first. 
     * @dev     Reverts if block.timestamp is before `lastSettled` of given jobId.
     *          If settled with Credit tokens the Credit tokens will be burned and redeemed to USDC when transfering
     *          to the job's provider.
     * @param   _jobId  The job to settle.
     */
    function jobSettle(bytes32 _jobId) external onlyExistingJob(_jobId) {
        _jobSettle(_jobId);
    }

    /**
     * @notice  Closes the job and sends the remaining balance to the job's owner.
     *          The shutdown delay cost is deducted from the job's balance before refunding the remaining balance.
     * @dev     Settles the job before closing it.
     * @param   _jobId  The job to close.
     */
    function jobClose(bytes32 _jobId) external onlyExistingJob(_jobId) onlyJobOwner(_jobId) {
        _jobClose(_jobId);
    }

<<<<<<< HEAD
=======
    function _deductShutdownWindowCost(bytes32 _jobId, uint256 _rate, uint256 _lastSettled) internal {
        uint256 timeDelta = _calcTimeDelta(_lastSettled);
        uint256 shutdownWindowCost = _calcAmountUsed(_rate, timeDelta);
        require(jobs[_jobId].balance >= shutdownWindowCost, "balance below shutdown delay cost");
        _settle(_jobId, shutdownWindowCost, block.timestamp + shutdownWindow);
    }

    /**
     * @notice  Deposits the specified amount into the job balance.
     *          min(_amount, creditAllowance, creditBalance) amount of Credit tokens will be transferred from the caller to the job.
     * @param   _jobId  The job to deposit to.
     * @param   _amount  The amount to deposit.
     */
>>>>>>> 51e62d73
    function jobDeposit(bytes32 _jobId, uint256 _amount) external onlyExistingJob(_jobId) {
        _jobDeposit(_jobId, _amount);
    }

    /**
     * @notice  Withdraws the specified amount from the job balance.
     *          If the amount required to be withdrawn is greater than the job's balance, the remaining balance will be
     *          transferred from the job to the caller as Credit tokens.
     * @dev     Reverts if block.timestamp is before `lastSettled` of given jobId.
     * @param   _jobId  The job to withdraw from.
     * @param   _amount  The amount to withdraw.
     */
    function jobWithdraw(bytes32 _jobId, uint256 _amount) external onlyExistingJob(_jobId) onlyJobOwner(_jobId) {
        _jobWithdraw(_jobId, _amount);
    }

<<<<<<< HEAD
=======
    function _calcTimeDelta(uint256 _lastSettled) internal view returns (uint256) {
        return block.timestamp < _lastSettled ? (block.timestamp + shutdownWindow) - _lastSettled : shutdownWindow;
    }

    /**
     * @notice  Revises the rate of the job.
     *          Deducts the shutdown delay cost from the job's balance before updating the rate.
     * @dev     Reverts if the rate has not changed.
     * @param   _jobId  The job to revise the rate of.
     * @param   _newRate  The new rate of the job.
     */
>>>>>>> 51e62d73
    function jobReviseRate(bytes32 _jobId, uint256 _newRate) external onlyExistingJob(_jobId) onlyJobOwner(_jobId) {
        _jobReviseRate(_jobId, _newRate);
    }

    /**
     * @notice  Updates the metadata of the job.
     * @dev     Reverts if the metadata has not changed.
     * @param   _jobId  The job to update the metadata of.
     * @param   _metadata  The new metadata of the job.
     */
    function jobMetadataUpdate(bytes32 _jobId, string calldata _metadata)
        external
        onlyExistingJob(_jobId)
        onlyJobOwner(_jobId)
    {
        _jobMetadataUpdate(_jobId, _metadata);
    }

    function _calcAmountUsed(uint256 _rate, uint256 _usageDuration) internal pure returns (uint256) {
        return (_rate * _usageDuration + 10 ** EXTRA_DECIMALS - 1) / 10 ** EXTRA_DECIMALS;
    }

    function _max(uint256 _a, uint256 _b) internal pure returns (uint256) {
        return _a > _b ? _a : _b;
    }

    function _min(uint256 _a, uint256 _b) internal pure returns (uint256) {
        return _a < _b ? _a : _b;
    }

    //-------------------------------- Jobs end --------------------------------//

    //-------------------------------- Payment Module start --------------------------------//

    mapping(bytes32 => uint256) public jobCreditBalance;
    IERC20 public creditToken;

    uint256[50] private __gap_4;

    /**
     * @notice  Deposits the specified amount into the job balance.
     * @param   _jobId  The job to deposit to.
     * @param   _from  The address to deposit from.
     * @param   _amount  The amount to deposit.
     */
    function _deposit(bytes32 _jobId, address _from, uint256 _amount) internal {
        uint256 tokenAmount = _amount;
        uint256 creditAmount = 0;

        if (address(creditToken) != address(0)) {
            // amount to transfer from credit token
            uint256 creditBalance =
                _min(creditToken.balanceOf(_from), creditToken.allowance(_from, address(this)));

            if (creditBalance > 0) {
                (creditAmount, tokenAmount) = _calculateTokenSplit(_amount, creditBalance);
                creditToken.safeTransferFrom(_from, address(this), creditAmount);
                jobCreditBalance[_jobId] += creditAmount;
                emit JobDeposited(_jobId, address(creditToken), _from, creditAmount);
            }
        }

        if (tokenAmount > 0) {
            token.safeTransferFrom(_from, address(this), tokenAmount);
            emit JobDeposited(_jobId, address(token), _from, tokenAmount);
        }

        jobs[_jobId].balance += _amount;
    }

    function _settle(bytes32 _jobId, uint256 _amount) internal {
        address provider = jobs[_jobId].provider;

        jobs[_jobId].balance -= _amount;

        uint256 tokenAmount = _amount;
        uint256 creditAmount = 0;

        if (address(creditToken) != address(0)) {
            uint256 creditBalance = jobCreditBalance[_jobId];

            if (creditBalance > 0) {
                (creditAmount, tokenAmount) = _calculateTokenSplit(_amount, creditBalance);
                jobCreditBalance[_jobId] -= creditAmount;
                ICredit(address(creditToken)).redeemAndBurn(provider, creditAmount);
                emit JobWithdrawn(_jobId, address(creditToken), provider, creditAmount);
            }
        }

        if (tokenAmount > 0) {
            token.safeTransfer(provider, tokenAmount);
            emit JobWithdrawn(_jobId, address(token), provider, tokenAmount);
        }
    }

    /**
    * @notice Calculates how much of each token type to use
    * @param _totalAmount Total amount to process
    * @param _creditBalance Available credit token amount
    * @return creditAmount Amount to handle with credit tokens
    * @return tokenAmount Amount to handle with payment tokens
    */
    function _calculateTokenSplit(uint256 _totalAmount, uint256 _creditBalance) 
        internal 
        pure 
        returns (uint256 creditAmount, uint256 tokenAmount) 
    {
        if (_totalAmount > _creditBalance) {
            creditAmount = _creditBalance;
            tokenAmount = _totalAmount - _creditBalance;
        } else {
            creditAmount = _totalAmount;
            tokenAmount = 0;
        }
        return (creditAmount, tokenAmount);
    }

    /**
     * @notice  Withdraws the specified amount from the job balance.
     * @dev     Use `_settle()` when settling a job and sending the amount settled to the job's provider.
     * @param   _jobId  The job to withdraw from.
     * @param   _to  The address to withdraw to.
     * @param   _amount  The amount to withdraw.
     */
    function _withdraw(bytes32 _jobId, address _to, uint256 _amount) internal {
        uint256 withdrawAmount = _amount;

        // shouldn't be possible
        require(jobs[_jobId].balance >= jobCreditBalance[_jobId], "credit balance exceeds job balance");
        uint256 tokenBalance = jobs[_jobId].balance - jobCreditBalance[_jobId];
        jobs[_jobId].balance -= withdrawAmount;

        uint256 tokenAmountToTransfer;
        if(tokenBalance < withdrawAmount) {
            tokenAmountToTransfer = tokenBalance;
            withdrawAmount -= tokenBalance;
        } else {
            tokenAmountToTransfer = withdrawAmount;
            withdrawAmount = 0;
        }
        
        if(tokenAmountToTransfer > 0) {
            token.safeTransfer(_to, tokenAmountToTransfer);
            emit JobWithdrawn(_jobId, address(token), _to, tokenAmountToTransfer);
        }


        if(withdrawAmount > 0) {
            require(address(creditToken) != address(0), "credit token not set");
            creditToken.safeTransfer(_to, withdrawAmount);
            jobCreditBalance[_jobId] -= withdrawAmount;
            emit JobWithdrawn(_jobId, address(creditToken), _to, withdrawAmount);
        }
    }
}

//--------------------------------- Payment Module end ---------------------------------//<|MERGE_RESOLUTION|>--- conflicted
+++ resolved
@@ -255,13 +255,8 @@
         bytes32 jobId = bytes32(_jobIndex);
 
         // create job with initial balance 0
-<<<<<<< HEAD
         jobs[jobId] = Job(_metadata, _owner, _provider, 0, 0, block.timestamp);
         emit JobOpened(jobId, _metadata, _owner, _provider);
-=======
-        jobs[jobId] = Job(_metadata, _msgSender(), _provider, 0, 0, block.timestamp);
-        emit JobOpened(jobId, _metadata, _msgSender(), _provider);
->>>>>>> 51e62d73
 
         // deposit initial balance
         _deposit(jobId, _msgSender(), _balance);
@@ -393,22 +388,12 @@
         _jobClose(_jobId);
     }
 
-<<<<<<< HEAD
-=======
-    function _deductShutdownWindowCost(bytes32 _jobId, uint256 _rate, uint256 _lastSettled) internal {
-        uint256 timeDelta = _calcTimeDelta(_lastSettled);
-        uint256 shutdownWindowCost = _calcAmountUsed(_rate, timeDelta);
-        require(jobs[_jobId].balance >= shutdownWindowCost, "balance below shutdown delay cost");
-        _settle(_jobId, shutdownWindowCost, block.timestamp + shutdownWindow);
-    }
-
     /**
      * @notice  Deposits the specified amount into the job balance.
      *          min(_amount, creditAllowance, creditBalance) amount of Credit tokens will be transferred from the caller to the job.
      * @param   _jobId  The job to deposit to.
      * @param   _amount  The amount to deposit.
      */
->>>>>>> 51e62d73
     function jobDeposit(bytes32 _jobId, uint256 _amount) external onlyExistingJob(_jobId) {
         _jobDeposit(_jobId, _amount);
     }
@@ -425,12 +410,6 @@
         _jobWithdraw(_jobId, _amount);
     }
 
-<<<<<<< HEAD
-=======
-    function _calcTimeDelta(uint256 _lastSettled) internal view returns (uint256) {
-        return block.timestamp < _lastSettled ? (block.timestamp + shutdownWindow) - _lastSettled : shutdownWindow;
-    }
-
     /**
      * @notice  Revises the rate of the job.
      *          Deducts the shutdown delay cost from the job's balance before updating the rate.
@@ -438,7 +417,6 @@
      * @param   _jobId  The job to revise the rate of.
      * @param   _newRate  The new rate of the job.
      */
->>>>>>> 51e62d73
     function jobReviseRate(bytes32 _jobId, uint256 _newRate) external onlyExistingJob(_jobId) onlyJobOwner(_jobId) {
         _jobReviseRate(_jobId, _newRate);
     }
